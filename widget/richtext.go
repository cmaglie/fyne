--- conflicted
+++ resolved
@@ -363,7 +363,11 @@
 			textStyle := textSeg.Style.TextStyle
 			textSize := textSeg.size()
 
-			retBounds := lineBounds(textSeg, t.Wrapping, wrapWidth, maxWidth, func(text []rune) float32 {
+			leftPad := float32(0)
+			if textSeg.Style == RichTextStyleBlockquote {
+				leftPad = theme.Padding() * 4
+			}
+			retBounds := lineBounds(textSeg, t.Wrapping, wrapWidth-leftPad, maxWidth, func(text []rune) float32 {
 				return fyne.MeasureText(string(text), textSize, textStyle).Width
 			})
 			if currentBound != nil {
@@ -393,48 +397,6 @@
 				currentBound = nil
 				wrapWidth = maxWidth
 			}
-<<<<<<< HEAD
-			continue
-		}
-		textSeg := seg.(*TextSegment)
-		textStyle := textSeg.Style.TextStyle
-		textSize := textSeg.size()
-
-		leftPad := float32(0)
-		if textSeg.Style == RichTextStyleBlockquote {
-			leftPad = theme.Padding() * 4
-		}
-		retBounds := lineBounds(textSeg, t.Wrapping, wrapWidth-leftPad, maxWidth, func(text []rune) float32 {
-			return fyne.MeasureText(string(text), textSize, textStyle).Width
-		})
-		if currentBound != nil {
-			if len(retBounds) > 0 {
-				bounds[len(bounds)-1].end = retBounds[0].end // invalidate row ending as we have more content
-				bounds[len(bounds)-1].segments = append(bounds[len(bounds)-1].segments, seg)
-				bounds = append(bounds, retBounds[1:]...)
-			}
-		} else {
-			bounds = append(bounds, retBounds...)
-		}
-		currentBound = &bounds[len(bounds)-1]
-		if seg.Inline() {
-			last := bounds[len(bounds)-1]
-			begin := 0
-			if len(last.segments) == 1 {
-				begin = last.begin
-			}
-			text := string([]rune(textSeg.Text)[begin:last.end])
-			lastWidth := fyne.MeasureText(text, textSeg.size(), textSeg.Style.TextStyle).Width
-			if len(retBounds) == 1 {
-				wrapWidth -= lastWidth
-			} else {
-				wrapWidth = maxWidth - lastWidth
-			}
-		} else {
-			currentBound = nil
-			wrapWidth = maxWidth
-=======
->>>>>>> e41d39cc
 		}
 	}
 
