package widget

import (
	"image/color"

	"fyne.io/fyne"
	"fyne.io/fyne/canvas"
	"fyne.io/fyne/driver/desktop"
	"fyne.io/fyne/internal"
	"fyne.io/fyne/layout"
	"fyne.io/fyne/theme"
)

// TabContainer widget allows switching visible content from a list of TabItems.
// Each item is represented by a button at the top of the widget.
type TabContainer struct {
	BaseWidget

	Items       []*TabItem
	OnChanged   func(tab *TabItem)
	current     int
	tabLocation TabLocation
}

// TabItem represents a single view in a TabContainer.
// The Text and Icon are used for the tab button and the Content is shown when the corresponding tab is active.
type TabItem struct {
	Text    string
	Icon    fyne.Resource
	Content fyne.CanvasObject
}

// TabLocation is the location where the tabs of a tab container should be rendered
type TabLocation int

// TabLocation values
const (
	TabLocationTop TabLocation = iota
	TabLocationLeading
	TabLocationBottom
	TabLocationTrailing
)

// NewTabContainer creates a new tab bar widget that allows the user to choose between different visible containers
func NewTabContainer(items ...*TabItem) *TabContainer {
	tabs := &TabContainer{BaseWidget: BaseWidget{}, Items: items, current: -1}
	if len(items) > 0 {
		// Current is first tab item
		tabs.current = 0
	}
	tabs.ExtendBaseWidget(tabs)

	if tabs.mismatchedContent() {
		internal.LogHint("TabContainer items should all have the same type of content (text, icons or both)")
	}

	return tabs
}

// NewTabItem creates a new item for a tabbed widget - each item specifies the content and a label for its tab.
func NewTabItem(text string, content fyne.CanvasObject) *TabItem {
	return &TabItem{Text: text, Content: content}
}

// NewTabItemWithIcon creates a new item for a tabbed widget - each item specifies the content and a label with an icon for its tab.
func NewTabItemWithIcon(text string, icon fyne.Resource, content fyne.CanvasObject) *TabItem {
	return &TabItem{Text: text, Icon: icon, Content: content}
}

// Append adds a new TabItem to the rightmost side of the tab panel
func (c *TabContainer) Append(item *TabItem) {
	c.SetItems(append(c.Items, item))
}

// CreateRenderer is a private method to Fyne which links this widget to its renderer
func (c *TabContainer) CreateRenderer() fyne.WidgetRenderer {
	c.ExtendBaseWidget(c)
	r := &tabContainerRenderer{line: canvas.NewRectangle(theme.ButtonColor()), container: c}
	r.updateTabs()
	return r
}

// CurrentTab returns the currently selected TabItem.
func (c *TabContainer) CurrentTab() *TabItem {
	if c.current < 0 || c.current >= len(c.Items) {
		return nil
	}
	return c.Items[c.current]
}

// CurrentTabIndex returns the index of the currently selected TabItem.
func (c *TabContainer) CurrentTabIndex() int {
	return c.current
}

// MinSize returns the size that this widget should not shrink below
func (c *TabContainer) MinSize() fyne.Size {
	c.ExtendBaseWidget(c)
	return c.BaseWidget.MinSize()
}

// Remove tab by value
func (c *TabContainer) Remove(item *TabItem) {
	for index, existingItem := range c.Items {
		if existingItem == item {
			c.RemoveIndex(index)
			break
		}
	}
}

// RemoveIndex removes tab by index
func (c *TabContainer) RemoveIndex(index int) {
	c.SetItems(append(c.Items[:index], c.Items[index+1:]...))
}

// SetItems sets the container’s items and refreshes.
func (c *TabContainer) SetItems(items []*TabItem) {
	c.Items = items
	c.Refresh()
}

// SelectTab sets the specified TabItem to be selected and its content visible.
func (c *TabContainer) SelectTab(item *TabItem) {
	for i, child := range c.Items {
		if child == item {
			c.SelectTabIndex(i)
			return
		}
	}
}

// SelectTabIndex sets the TabItem at the specific index to be selected and its content visible.
func (c *TabContainer) SelectTabIndex(index int) {
	if index < 0 || index >= len(c.Items) || c.current == index {
		return
	}

	c.current = index
	c.Refresh()

	if c.OnChanged != nil {
		c.OnChanged(c.Items[c.current])
	}
}

// SetTabLocation sets the location of the tab bar
func (c *TabContainer) SetTabLocation(l TabLocation) {
	c.tabLocation = l
	c.Refresh()
}

// Show this widget, if it was previously hidden
func (c *TabContainer) Show() {
	c.BaseWidget.Show()
	c.SelectTabIndex(c.current)
	c.Refresh()
}

func (c *TabContainer) mismatchedContent() bool {
	var hasText, hasIcon bool
	for _, tab := range c.Items {
		hasText = hasText || tab.Text != ""
		hasIcon = hasIcon || tab.Icon != nil
	}

	mismatch := false
	for _, tab := range c.Items {
		if (hasText && tab.Text == "") || (hasIcon && tab.Icon == nil) {
			mismatch = true
			break
		}
	}

	return mismatch
}

type tabContainerRenderer struct {
	container *TabContainer
	tabLoc    TabLocation
	line      *canvas.Rectangle
	objects   []fyne.CanvasObject // holds only the CanvasObject of the tabs' content
	tabBar    *fyne.Container
}

func (r *tabContainerRenderer) BackgroundColor() color.Color {
	return theme.BackgroundColor()
}

func (r *tabContainerRenderer) Destroy() {
}

func (r *tabContainerRenderer) Layout(size fyne.Size) {
	tabLocation := r.container.tabLocation
	if fyne.CurrentDevice().IsMobile() && (tabLocation == TabLocationLeading || tabLocation == TabLocationTrailing) {
		tabLocation = TabLocationBottom
	}

	tabBarMinSize := r.tabBar.MinSize()
	var tabBarPos fyne.Position
	var tabBarSize fyne.Size
	var linePos fyne.Position
	var lineSize fyne.Size
	var childPos fyne.Position
	var childSize fyne.Size
	switch tabLocation {
	case TabLocationTop:
		buttonHeight := tabBarMinSize.Height
		tabBarPos = fyne.NewPos(0, 0)
		tabBarSize = fyne.NewSize(size.Width, buttonHeight)
		linePos = fyne.NewPos(0, buttonHeight)
		lineSize = fyne.NewSize(size.Width, theme.Padding())
		barHeight := buttonHeight + theme.Padding()
		childPos = fyne.NewPos(0, barHeight)
		childSize = fyne.NewSize(size.Width, size.Height-barHeight)
	case TabLocationLeading:
		buttonWidth := tabBarMinSize.Width
		tabBarPos = fyne.NewPos(0, 0)
		tabBarSize = fyne.NewSize(buttonWidth, size.Height)
		linePos = fyne.NewPos(buttonWidth, 0)
		lineSize = fyne.NewSize(theme.Padding(), size.Height)
		barWidth := buttonWidth + theme.Padding()
		childPos = fyne.NewPos(barWidth, 0)
		childSize = fyne.NewSize(size.Width-barWidth, size.Height)
	case TabLocationBottom:
		buttonHeight := tabBarMinSize.Height
		tabBarPos = fyne.NewPos(0, size.Height-buttonHeight)
		tabBarSize = fyne.NewSize(size.Width, buttonHeight)
		barHeight := buttonHeight + theme.Padding()
		linePos = fyne.NewPos(0, size.Height-barHeight)
		lineSize = fyne.NewSize(size.Width, theme.Padding())
		childPos = fyne.NewPos(0, 0)
		childSize = fyne.NewSize(size.Width, size.Height-barHeight)
	case TabLocationTrailing:
		buttonWidth := tabBarMinSize.Width
		tabBarPos = fyne.NewPos(size.Width-buttonWidth, 0)
		tabBarSize = fyne.NewSize(buttonWidth, size.Height)
		barWidth := buttonWidth + theme.Padding()
		linePos = fyne.NewPos(size.Width-barWidth, 0)
		lineSize = fyne.NewSize(theme.Padding(), size.Height)
		childPos = fyne.NewPos(0, 0)
		childSize = fyne.NewSize(size.Width-barWidth, size.Height)
	}

	r.tabBar.Move(tabBarPos)
	r.tabBar.Resize(tabBarSize)
	r.line.Move(linePos)
	r.line.Resize(lineSize)
	if r.container.current >= 0 && r.container.current < len(r.container.Items) {
		child := r.container.Items[r.container.current].Content
		child.Move(childPos)
		child.Resize(childSize)
	}
}

func (r *tabContainerRenderer) MinSize() fyne.Size {
	buttonsMin := r.tabBar.MinSize()

	childMin := fyne.NewSize(0, 0)
	for _, child := range r.container.Items {
		childMin = childMin.Union(child.Content.MinSize())
	}

	tabLocation := r.container.tabLocation
	if fyne.CurrentDevice().IsMobile() {
		tabLocation = TabLocationBottom
	}
	switch tabLocation {
	case TabLocationLeading, TabLocationTrailing:
		return fyne.NewSize(buttonsMin.Width+childMin.Width+theme.Padding(),
			fyne.Max(buttonsMin.Height, childMin.Height))
	default:
		return fyne.NewSize(fyne.Max(buttonsMin.Width, childMin.Width),
			buttonsMin.Height+childMin.Height+theme.Padding())
	}
}

func (r *tabContainerRenderer) Objects() []fyne.CanvasObject {
	return append(r.objects, r.tabBar, r.line)
}

<<<<<<< HEAD
	for i, child := range t.container.Items {
		tab := t.tabBar.Objects[i].(*tabButton)
		tab.setText(child.Text)

		old := t.objects[i]
		if old == child.Content {
			continue
=======
func (r *tabContainerRenderer) Refresh() {
	r.line.FillColor = theme.ButtonColor()
	r.line.Refresh()

	if r.updateTabs() {
		r.Layout(r.container.Size())
	} else {
		current := r.container.current
		if current >= 0 && current < len(r.objects) && !r.objects[current].Visible() {
			for i, o := range r.objects {
				if i == current {
					o.Show()
				} else {
					o.Hide()
				}
			}
			r.Layout(r.container.Size())
>>>>>>> 5280c3d8
		}
		for i, button := range r.tabBar.Objects {
			if i == current {
				button.(*tabButton).Style = PrimaryButton
			} else {
				button.(*tabButton).Style = DefaultButton
			}

			button.Refresh()
		}
	}
	canvas.Refresh(r.container)
}

func (r *tabContainerRenderer) buildButton(item *TabItem, iconPos buttonIconPosition) *tabButton {
	return &tabButton{
		Text:         item.Text,
		Icon:         item.Icon,
		IconPosition: iconPos,
		OnTap:        func() { r.container.SelectTab(item) },
	}
}

func (r *tabContainerRenderer) buildTabBar(buttons []fyne.CanvasObject) *fyne.Container {
	var lay fyne.Layout
	if fyne.CurrentDevice().IsMobile() {
		cells := len(buttons)
		if cells == 0 {
			cells = 1
		}
		lay = layout.NewGridLayout(cells)
	} else if r.container.tabLocation == TabLocationLeading || r.container.tabLocation == TabLocationTrailing {
		lay = layout.NewVBoxLayout()
	} else {
		lay = layout.NewHBoxLayout()
	}

	tabBar := fyne.NewContainerWithLayout(lay)
	for _, button := range buttons {
		tabBar.AddObject(button)
	}
	return tabBar
}

func (r *tabContainerRenderer) tabsInSync() bool {
	if r.tabBar == nil {
		return false
	}
	if r.tabLoc != r.container.tabLocation {
		return false
	}
	if len(r.objects) != len(r.container.Items) {
		return false
	}
	if len(r.tabBar.Objects) != len(r.container.Items) {
		return false
	}
	for i, item := range r.container.Items {
		if item.Content != r.objects[i] {
			return false
		}
		button := r.tabBar.Objects[i].(*tabButton)
		if item.Text != button.Text {
			return false
		}
		if item.Icon != button.Icon {
			return false
		}
	}
	return true
}

func (r *tabContainerRenderer) updateTabs() bool {
	if r.tabsInSync() {
		return false
	}

	r.tabLoc = r.container.tabLocation
	var iconPos buttonIconPosition
	if fyne.CurrentDevice().IsMobile() || r.container.tabLocation == TabLocationLeading || r.container.tabLocation == TabLocationTrailing {
		iconPos = buttonIconTop
	} else {
		iconPos = buttonIconInline
	}
	var buttons, objects []fyne.CanvasObject
	for i, item := range r.container.Items {
		button := r.buildButton(item, iconPos)
		if i == r.container.current {
			button.Style = PrimaryButton
			item.Content.Show()
		} else {
			item.Content.Hide()
		}
		buttons = append(buttons, button)
		objects = append(objects, item.Content)
	}
	r.tabBar = r.buildTabBar(buttons)
	r.objects = objects
	return true
}

type buttonIconPosition int

const (
	buttonIconInline buttonIconPosition = iota
	buttonIconTop
)

var _ fyne.Widget = (*tabButton)(nil)
var _ fyne.Tappable = (*tabButton)(nil)
var _ desktop.Hoverable = (*tabButton)(nil)

type tabButton struct {
	BaseWidget
	hovered      bool
	Icon         fyne.Resource
	IconPosition buttonIconPosition
	OnTap        func()
	Style        ButtonStyle
	Text         string
}

<<<<<<< HEAD
func (b *tabButton) MinSize() fyne.Size {
	b.ExtendBaseWidget(b)
	return b.BaseWidget.MinSize()
}

func (b *tabButton) setText(text string) {
	if text == b.Text {
		return
	}

	b.Text = text
	b.Refresh()
}

=======
>>>>>>> 5280c3d8
func (b *tabButton) CreateRenderer() fyne.WidgetRenderer {
	b.ExtendBaseWidget(b)
	var icon *canvas.Image
	if b.Icon != nil {
		icon = canvas.NewImageFromResource(b.Icon)
	}

	label := canvas.NewText(b.Text, theme.TextColor())
	label.Alignment = fyne.TextAlignCenter

	objects := []fyne.CanvasObject{label}
	if icon != nil {
		objects = append(objects, icon)
	}

	return &tabButtonRenderer{
		button:  b,
		icon:    icon,
		label:   label,
		objects: objects,
	}
}

func (b *tabButton) MinSize() fyne.Size {
	b.ExtendBaseWidget(b)
	return b.BaseWidget.MinSize()
}

func (b *tabButton) MouseIn(e *desktop.MouseEvent) {
	b.hovered = true
	canvas.Refresh(b)
}

func (b *tabButton) MouseMoved(e *desktop.MouseEvent) {
}

func (b *tabButton) MouseOut() {
	b.hovered = false
	canvas.Refresh(b)
}

func (b *tabButton) Tapped(e *fyne.PointEvent) {
	b.OnTap()
}

func (b *tabButton) setText(text string) {
	if text == b.Text {
		return
	}

	b.Text = text
	b.Refresh()
}

type tabButtonRenderer struct {
	button  *tabButton
	icon    *canvas.Image
	label   *canvas.Text
	objects []fyne.CanvasObject
}

func (r *tabButtonRenderer) BackgroundColor() color.Color {
	switch {
	case r.button.Style == PrimaryButton:
		return theme.PrimaryColor()
	case r.button.hovered:
		return theme.HoverColor()
	default:
		return theme.BackgroundColor()
	}
}

func (r *tabButtonRenderer) Destroy() {
}

func (r *tabButtonRenderer) Layout(size fyne.Size) {
	padding := r.padding()
	innerSize := size.Subtract(padding)
	innerOffset := fyne.NewPos(padding.Width/2, padding.Height/2)
	labelShift := 0
	if r.icon != nil {
		var iconOffset fyne.Position
		if r.button.IconPosition == buttonIconTop {
			iconOffset = fyne.NewPos((innerSize.Width-r.iconSize())/2, 0)
		} else {
			iconOffset = fyne.NewPos(0, (innerSize.Height-r.iconSize())/2)
		}
		r.icon.Resize(fyne.NewSize(r.iconSize(), r.iconSize()))
		r.icon.Move(innerOffset.Add(iconOffset))
		labelShift = r.iconSize() + theme.Padding()
	}
	if r.label.Text != "" {
		var labelOffset fyne.Position
		var labelSize fyne.Size
		if r.button.IconPosition == buttonIconTop {
			labelOffset = fyne.NewPos(0, labelShift)
			labelSize = fyne.NewSize(innerSize.Width, r.label.MinSize().Height)
		} else {
			labelOffset = fyne.NewPos(labelShift, 0)
			labelSize = fyne.NewSize(innerSize.Width-labelShift, innerSize.Height)
		}
		r.label.Resize(labelSize)
		r.label.Move(innerOffset.Add(labelOffset))
	}
}

func (r *tabButtonRenderer) MinSize() fyne.Size {
	var contentWidth, contentHeight int
	textSize := r.label.MinSize()
	if r.button.IconPosition == buttonIconTop {
		contentWidth = fyne.Max(textSize.Width, r.iconSize())
		if r.icon != nil {
			contentHeight += r.iconSize()
		}
		if r.label.Text != "" {
			if r.icon != nil {
				contentHeight += theme.Padding()
			}
			contentHeight += textSize.Height
		}
	} else {
		contentHeight = fyne.Max(textSize.Height, r.iconSize())
		if r.icon != nil {
			contentWidth += r.iconSize()
		}
		if r.label.Text != "" {
			if r.icon != nil {
				contentWidth += theme.Padding()
			}
			contentWidth += textSize.Width
		}
	}
	return fyne.NewSize(contentWidth, contentHeight).Add(r.padding())
}

func (r *tabButtonRenderer) Objects() []fyne.CanvasObject {
	return r.objects
}

func (r *tabButtonRenderer) Refresh() {
	r.label.Text = r.button.Text
	r.label.Color = theme.TextColor()
	r.label.TextSize = theme.TextSize()

	canvas.Refresh(r.button)
}

func (r *tabButtonRenderer) iconSize() int {
	switch r.button.IconPosition {
	case buttonIconTop:
		return 2 * theme.IconInlineSize()
	default:
		return theme.IconInlineSize()
	}
}

func (r *tabButtonRenderer) padding() fyne.Size {
	if r.label.Text != "" && r.button.IconPosition == buttonIconInline {
		return fyne.NewSize(theme.Padding()*4, theme.Padding()*2)
	}
	return fyne.NewSize(theme.Padding()*2, theme.Padding()*2)
}<|MERGE_RESOLUTION|>--- conflicted
+++ resolved
@@ -279,15 +279,6 @@
 	return append(r.objects, r.tabBar, r.line)
 }
 
-<<<<<<< HEAD
-	for i, child := range t.container.Items {
-		tab := t.tabBar.Objects[i].(*tabButton)
-		tab.setText(child.Text)
-
-		old := t.objects[i]
-		if old == child.Content {
-			continue
-=======
 func (r *tabContainerRenderer) Refresh() {
 	r.line.FillColor = theme.ButtonColor()
 	r.line.Refresh()
@@ -305,7 +296,6 @@
 				}
 			}
 			r.Layout(r.container.Size())
->>>>>>> 5280c3d8
 		}
 		for i, button := range r.tabBar.Objects {
 			if i == current {
@@ -428,23 +418,6 @@
 	Text         string
 }
 
-<<<<<<< HEAD
-func (b *tabButton) MinSize() fyne.Size {
-	b.ExtendBaseWidget(b)
-	return b.BaseWidget.MinSize()
-}
-
-func (b *tabButton) setText(text string) {
-	if text == b.Text {
-		return
-	}
-
-	b.Text = text
-	b.Refresh()
-}
-
-=======
->>>>>>> 5280c3d8
 func (b *tabButton) CreateRenderer() fyne.WidgetRenderer {
 	b.ExtendBaseWidget(b)
 	var icon *canvas.Image
