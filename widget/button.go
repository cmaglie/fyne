--- conflicted
+++ resolved
@@ -279,7 +279,6 @@
 	return
 }
 
-<<<<<<< HEAD
 func (r *buttonRenderer) Refresh() {
 	r.label.Text = r.button.Text
 	r.bg.Refresh()
@@ -287,33 +286,6 @@
 	r.applyTheme()
 	r.Layout(r.button.Size())
 	canvas.Refresh(r.button.super())
-=======
-func (b *buttonRenderer) Refresh() {
-	b.label.Text = b.button.Text
-	b.bg.Refresh()
-
-	if b.button.Icon != nil && b.button.Visible() {
-		if b.icon == nil {
-			b.icon = canvas.NewImageFromResource(b.button.Icon)
-			b.icon.FillMode = canvas.ImageFillContain
-			b.SetObjects([]fyne.CanvasObject{b.bg, b.label, b.icon})
-		}
-
-		if b.button.Disabled() {
-			b.icon.Resource = theme.NewDisabledResource(b.button.Icon)
-		} else {
-			b.icon.Resource = b.button.Icon
-		}
-		b.icon.Refresh()
-		b.icon.Show()
-	} else if b.icon != nil {
-		b.icon.Hide()
-	}
-
-	b.applyTheme()
-	b.Layout(b.button.Size())
-	canvas.Refresh(b.button.super())
->>>>>>> 15ee8da3
 }
 
 // applyTheme updates this button to match the current theme
@@ -371,20 +343,14 @@
 		if r.icon == nil {
 			r.icon = canvas.NewImageFromResource(r.button.Icon)
 			r.icon.FillMode = canvas.ImageFillContain
-			r.SetObjects(append(r.Objects(), r.icon))
+			r.SetObjects([]fyne.CanvasObject{r.bg, r.label, r.icon})
+		}
+		if r.button.Disabled() {
+			r.icon.Resource = theme.NewDisabledResource(r.button.Icon)
 		} else {
-			if r.button.Disabled() {
-				// if the icon has changed, create a new disabled version
-				// if we could be sure that button.Icon is only ever set through the button.SetIcon method, we could remove this
-				if !strings.HasSuffix(r.button.disabledIcon.Name(), r.button.Icon.Name()) {
-					r.icon.Resource = theme.NewDisabledResource(r.button.Icon)
-				} else {
-					r.icon.Resource = r.button.disabledIcon
-				}
-			} else {
-				r.icon.Resource = r.button.Icon
-			}
-		}
+			r.icon.Resource = r.button.Icon
+		}
+		r.icon.Refresh()
 		r.icon.Show()
 	} else if r.icon != nil {
 		r.icon.Hide()
