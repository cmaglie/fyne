package widget

import (
	"testing"

	"fyne.io/fyne/v2"
	"fyne.io/fyne/v2/test"
	"fyne.io/fyne/v2/theme"

	"github.com/stretchr/testify/assert"
)

func TestToolbarSize(t *testing.T) {
	toolbar := NewToolbar(NewToolbarSpacer(), NewToolbarAction(theme.HomeIcon(), func() {}))
	assert.Equal(t, 2, len(toolbar.Items))
	size := toolbar.MinSize()

	toolbar.Items = append(toolbar.Items, &toolbarLabel{NewLabel("Hi")})
	toolbar.Refresh()
	assert.Equal(t, size.Height, toolbar.MinSize().Height)
	assert.Greater(t, toolbar.MinSize().Width, size.Width)
}

func TestToolbar_Apppend(t *testing.T) {
	toolbar := NewToolbar(NewToolbarSpacer())
	assert.Equal(t, 1, len(toolbar.Items))

	added := NewToolbarAction(theme.ContentCutIcon(), func() {})
	toolbar.Append(added)
	assert.Equal(t, 2, len(toolbar.Items))
	assert.Equal(t, added, toolbar.Items[1])
}

func TestToolbar_Prepend(t *testing.T) {
	toolbar := NewToolbar(NewToolbarSpacer())
	assert.Equal(t, 1, len(toolbar.Items))

	prepend := NewToolbarAction(theme.ContentCutIcon(), func() {})
	toolbar.Prepend(prepend)
	assert.Equal(t, 2, len(toolbar.Items))
	assert.Equal(t, prepend, toolbar.Items[0])
}

func TestToolbar_Replace(t *testing.T) {
	icon := theme.ContentCutIcon()
	toolbar := NewToolbar(NewToolbarAction(icon, func() {}))
	assert.Equal(t, 1, len(toolbar.Items))
	render := test.WidgetRenderer(toolbar)
	assert.Equal(t, icon, render.Objects()[0].(*Button).Icon)

	toolbar.Items[0] = NewToolbarAction(theme.HelpIcon(), func() {})
	toolbar.Refresh()
	assert.NotEqual(t, icon, render.Objects()[0].(*Button).Icon)
}

func TestToolbar_ItemPositioning(t *testing.T) {
	toolbar := &Toolbar{
		Items: []ToolbarItem{
			NewToolbarAction(theme.ContentCopyIcon(), func() {}),
			NewToolbarAction(theme.ContentPasteIcon(), func() {}),
		},
	}
	toolbar.ExtendBaseWidget(toolbar)
	toolbar.Refresh()
	var items []fyne.CanvasObject
	for _, o := range test.LaidOutObjects(toolbar) {
		if b, ok := o.(*Button); ok {
			items = append(items, b)
		}
	}
	if assert.Equal(t, 2, len(items)) {
		assert.Equal(t, fyne.NewPos(0, 0), items[0].Position())
		assert.Equal(t, fyne.NewPos(40, 0), items[1].Position())
	}
}

<<<<<<< HEAD
func TestToolbar_SetIcon(t *testing.T) {
	oldIcon := theme.FyneLogo()
	toolbarItem := NewToolbarAction(oldIcon, func() {})
	newIcon := theme.QuestionIcon()
	toolbarItem.SetIcon(newIcon)
	assert.NotEqual(t, oldIcon, toolbarItem.Icon)
	assert.Equal(t, newIcon, toolbarItem.Icon)
=======
type toolbarLabel struct {
	*Label
}

func (t *toolbarLabel) ToolbarObject() fyne.CanvasObject {
	return t.Label
>>>>>>> 92cb2bf5
}<|MERGE_RESOLUTION|>--- conflicted
+++ resolved
@@ -74,7 +74,14 @@
 	}
 }
 
-<<<<<<< HEAD
+type toolbarLabel struct {
+	*Label
+}
+
+func (t *toolbarLabel) ToolbarObject() fyne.CanvasObject {
+	return t.Label
+}
+
 func TestToolbar_SetIcon(t *testing.T) {
 	oldIcon := theme.FyneLogo()
 	toolbarItem := NewToolbarAction(oldIcon, func() {})
@@ -82,12 +89,4 @@
 	toolbarItem.SetIcon(newIcon)
 	assert.NotEqual(t, oldIcon, toolbarItem.Icon)
 	assert.Equal(t, newIcon, toolbarItem.Icon)
-=======
-type toolbarLabel struct {
-	*Label
-}
-
-func (t *toolbarLabel) ToolbarObject() fyne.CanvasObject {
-	return t.Label
->>>>>>> 92cb2bf5
 }