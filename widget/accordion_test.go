--- conflicted
+++ resolved
@@ -31,9 +31,6 @@
 	assert.Equal(t, 1, len(ac.Items))
 }
 
-<<<<<<< HEAD
-func TestAccordion_Close(t *testing.T) {
-=======
 func TestAccordionContainer_ChangeTheme(t *testing.T) {
 	app := test.NewApp()
 	defer test.NewApp()
@@ -58,7 +55,6 @@
 }
 
 func TestAccordionContainer_Close(t *testing.T) {
->>>>>>> 51ae8d38
 	t.Run("Exists", func(t *testing.T) {
 		ac := widget.NewAccordion()
 		ac.Append(&widget.AccordionItem{
