--- conflicted
+++ resolved
@@ -1,12 +1,11 @@
 package widget
 
-import (
-	"testing"
-)
+import "testing"
 
 import "github.com/stretchr/testify/assert"
 
 import "github.com/fyne-io/fyne"
+import "github.com/fyne-io/fyne/canvas"
 import _ "github.com/fyne-io/fyne/test"
 import "github.com/fyne-io/fyne/theme"
 
@@ -20,7 +19,12 @@
 	assert.True(t, label.MinSize().Width > min.Width)
 }
 
-<<<<<<< HEAD
+func TestLabel_Alignment(t *testing.T) {
+	label := &Label{Text: "Test", Alignment: fyne.TextAlignTrailing}
+
+	assert.Equal(t, fyne.TextAlignTrailing, label.Renderer().(*labelRenderer).texts[0].(*canvas.Text).Alignment)
+}
+
 func TestText_MinSize_Multiline(t *testing.T) {
 	text := NewLabel("Break")
 	min := text.MinSize()
@@ -36,13 +40,4 @@
 		assert.True(t, text.CurrentPosition().Y > yPos)
 		yPos = text.CurrentPosition().Y
 	}
-}
-
-// TODO test align
-=======
-func TestLabel_Alignment(t *testing.T) {
-	label := &Label{Text: "Test", Alignment: fyne.TextAlignTrailing}
-
-	assert.Equal(t, fyne.TextAlignTrailing, label.Renderer().(*labelRenderer).text.Alignment)
-}
->>>>>>> f8512dd7
+}