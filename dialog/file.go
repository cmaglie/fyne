package dialog

import (
	"fmt"
	"os"
	"path/filepath"
	"strings"

	"fyne.io/fyne"
	"fyne.io/fyne/layout"
	"fyne.io/fyne/storage"
	"fyne.io/fyne/theme"
	"fyne.io/fyne/widget"
)

type textWidget interface {
	fyne.Widget
	SetText(string)
}

type fileDialog struct {
	file       *FileDialog
	fileName   textWidget
	dismiss    *widget.Button
	open       *widget.Button
	breadcrumb *widget.Box
	files      *fyne.Container
	fileScroll *widget.ScrollContainer

	win      *widget.PopUp
	selected *fileDialogItem
	dir      fyne.ListableURI
}

// FileDialog is a dialog containing a file picker for use in opening or saving files.
type FileDialog struct {
	save             bool
	callback         interface{}
	onClosedCallback func(bool)
	filter           storage.FileFilter
	parent           fyne.Window
	dialog           *fileDialog
	dismissText      string
<<<<<<< HEAD
	desiredSize      *fyne.Size
=======

	// StartingLocation allows overriding the default location where the
	// file dialog should "view" when it is first opened.
	StartingLocation fyne.ListableURI
>>>>>>> 5b5c3a34
}

// Declare conformity to Dialog interface
var _ Dialog = (*FileDialog)(nil)

func (f *fileDialog) makeUI() fyne.CanvasObject {
	if f.file.save {
		saveName := widget.NewEntry()
		saveName.OnChanged = func(s string) {
			if s == "" {
				f.open.Disable()
			} else {
				f.open.Enable()
			}
		}
		f.fileName = saveName
	} else {
		f.fileName = widget.NewLabel("")
	}

	label := "Open"
	if f.file.save {
		label = "Save"
	}
	f.open = widget.NewButton(label, func() {
		if f.file.callback == nil {
			f.win.Hide()
			if f.file.onClosedCallback != nil {
				f.file.onClosedCallback(false)
			}
			return
		}

		if f.file.save {
			callback := f.file.callback.(func(fyne.URIWriteCloser, error))
			name := f.fileName.(*widget.Entry).Text
			path, _ := storage.Child(f.dir, name)

			exists, _ := storage.Exists(path)

			_, err := storage.ListerForURI(path)

			if !exists {
				f.win.Hide()
				if f.file.onClosedCallback != nil {
					f.file.onClosedCallback(true)
				}
				callback(storage.SaveFileToURI(path))
				return
			} else if err != nil {
				// check if the directory exists
				ShowInformation("Cannot overwrite",
					"Files cannot replace a directory,\ncheck the file name and try again", f.file.parent)
				return
			}

			ShowConfirm("Overwrite?", "Are you sure you want to overwrite the file\n"+name+"?",
				func(ok bool) {
					if !ok {
						return
					}
					f.win.Hide()

					callback(storage.SaveFileToURI(path))
					if f.file.onClosedCallback != nil {
						f.file.onClosedCallback(true)
					}
				}, f.file.parent)
		} else if f.selected != nil {
			callback := f.file.callback.(func(fyne.URIReadCloser, error))
			f.win.Hide()
			if f.file.onClosedCallback != nil {
				f.file.onClosedCallback(true)
			}
			path := f.selected.location
			// On windows replace '\\' with '/'
			callback(storage.OpenFileFromURI(path))
		}
	})
	f.open.Style = widget.PrimaryButton
	f.open.Disable()
	dismissLabel := "Cancel"
	if f.file.dismissText != "" {
		dismissLabel = f.file.dismissText
	}
	f.dismiss = widget.NewButton(dismissLabel, func() {
		f.win.Hide()
		if f.file.onClosedCallback != nil {
			f.file.onClosedCallback(false)
		}
		if f.file.callback != nil {
			if f.file.save {
				f.file.callback.(func(fyne.URIWriteCloser, error))(nil, nil)
			} else {
				f.file.callback.(func(fyne.URIReadCloser, error))(nil, nil)
			}
		}
	})
	buttons := widget.NewHBox(f.dismiss, f.open)
	footer := fyne.NewContainerWithLayout(layout.NewBorderLayout(nil, nil, nil, buttons),
		buttons, widget.NewHScrollContainer(f.fileName))

	f.files = fyne.NewContainerWithLayout(layout.NewGridWrapLayout(fyne.NewSize(fileIconCellWidth,
		fileIconSize+theme.Padding()+fileTextSize)),
	)
	f.fileScroll = widget.NewScrollContainer(f.files)
	verticalExtra := int(float64(fileIconSize) * 0.25)
	f.fileScroll.SetMinSize(fyne.NewSize(fileIconCellWidth*2+theme.Padding(),
		(fileIconSize+fileTextSize)+theme.Padding()*2+verticalExtra))

	f.breadcrumb = widget.NewHBox()
	scrollBread := widget.NewHScrollContainer(f.breadcrumb)
	body := fyne.NewContainerWithLayout(layout.NewBorderLayout(scrollBread, nil, nil, nil),
		scrollBread, f.fileScroll)
	header := widget.NewLabelWithStyle(label+" File", fyne.TextAlignLeading, fyne.TextStyle{Bold: true})

	favorites, err := f.loadFavorites()
	if err != nil {
		// only generate the Favorites group if we were able to load
		// them successfully
		favorites = []fyne.CanvasObject{}
		fyne.LogError("Unable to load favorites", err)
	}

	favoritesGroup := widget.NewGroup("Favorites", favorites...)
	return fyne.NewContainerWithLayout(layout.NewBorderLayout(header, footer, favoritesGroup, nil),
		favoritesGroup, header, footer, body)

}

func (f *fileDialog) loadFavorites() ([]fyne.CanvasObject, error) {
	var home fyne.ListableURI
	var documents fyne.ListableURI
	var downloads fyne.ListableURI
	var osHome string
	var err, err1 error

	osHome, err = os.UserHomeDir()

	if err == nil {
		home, err1 = storage.ListerForURI(storage.NewURI("file://" + osHome))
		if err1 == nil {
			var documentsURI fyne.URI
			documentsURI, err1 = storage.Child(home, "Documents")
			if err1 == nil {
				documents, err1 = storage.ListerForURI(documentsURI)
				if err1 != nil {
					err = err1
				}
			} else {
				err = err1
			}
			var downloadsURI fyne.URI
			downloadsURI, err1 = storage.Child(home, "Downloads")
			if err1 == nil {
				downloads, err1 = storage.ListerForURI(downloadsURI)
				if err1 != nil {
					err = err1
				}
			} else {
				err = err1
			}
		} else {
			err = err1
		}
	}

	var places []fyne.CanvasObject

	if home != nil {
		places = append(places, makeFavoriteButton("Home", theme.HomeIcon(), func() {
			f.setDirectory(home)
		}))
	}
	if documents != nil {
		places = append(places, makeFavoriteButton("Documents", theme.DocumentIcon(), func() {
			f.setDirectory(documents)
		}))
	}
	if downloads != nil {
		places = append(places, makeFavoriteButton("Downloads", theme.DownloadIcon(), func() {
			f.setDirectory(downloads)
		}))
	}

	places = append(places, f.loadPlaces()...)
	return places, err
}

func (f *fileDialog) refreshDir(dir fyne.ListableURI) {
	f.files.Objects = nil

	files, err := dir.List()
	if err != nil {
		fyne.LogError("Unable to read path "+dir.String(), err)
		return
	}

	var icons []fyne.CanvasObject
	parent, err := storage.Parent(dir)
	if err != nil && err != storage.URIRootError {
		fyne.LogError("Unable to get parent of "+dir.String(), err)
		return
	}
	if parent != nil && parent.String() != dir.String() {
		fi := &fileDialogItem{picker: f,
			name: "(Parent)", location: parent, dir: true}
		fi.ExtendBaseWidget(fi)
		icons = append(icons, fi)
	}
	for _, file := range files {
		if isHidden(file.Name(), dir.Name()) {
			continue
		}

		_, err := storage.ListerForURI(file)
		if err == nil {
			// URI points to a directory
			icons = append(icons, f.newFileItem(file, true))

		} else if f.file.filter == nil || f.file.filter.Matches(file) {
			icons = append(icons, f.newFileItem(file, false))
		}
	}

	f.files.Objects = icons
	f.files.Refresh()
	f.fileScroll.Offset = fyne.NewPos(0, 0)
	f.fileScroll.Refresh()
}

func (f *fileDialog) setDirectory(dir fyne.ListableURI) error {
	if dir == nil {
		return fmt.Errorf("failed to open nil directory")
	}

	f.setSelected(nil)
	f.dir = dir

	f.breadcrumb.Children = nil

	localdir := dir.String()[len(dir.Scheme())+3:]

	buildDir := filepath.VolumeName(localdir)
	for i, d := range strings.Split(localdir, "/") {
		if d == "" {
			if i > 0 { // what we get if we split "/"
				break
			}
			buildDir = "/"
			d = "/"
		} else if i > 0 {
			buildDir = filepath.Join(buildDir, d)
		} else {
			d = buildDir
			buildDir = d + string(os.PathSeparator)
		}

		newDir, err := storage.ListerForURI(storage.NewURI("file://" + buildDir))
		if err != nil {
			return err
		}
		f.breadcrumb.Append(
			widget.NewButton(d, func() {
				err := f.setDirectory(newDir)
				if err != nil {
					fyne.LogError("Failed to set directory", err)
				}
			}),
		)
	}

	f.refreshDir(dir)

	return nil
}

func (f *fileDialog) setSelected(file *fileDialogItem) {
	if f.selected != nil {
		f.selected.isCurrent = false
		f.selected.Refresh()
	}
	if file != nil && file.isDirectory() {
		lister, err := storage.ListerForURI(file.location)
		if err != nil {
			fyne.LogError("Failed to create lister for URI"+file.location.String(), err)
		}
		f.setDirectory(lister)
		return
	}
	f.selected = file

	if file == nil || file.location.String()[len(file.location.Scheme())+3:] == "" {
		f.fileName.SetText("")
		f.open.Disable()
	} else {
		file.isCurrent = true
		f.fileName.SetText(file.location.Name())
		f.open.Enable()
	}
}

// effectiveStartingDir calculates the directory at which the file dialog should
// open, based on the values of StartingDirectory, CWD, home, and any error
// conditions which occur.
//
// Order of precedence is:
//
// * file.StartingDirectory if non-empty, os.Stat()-able, and uses the file://
//   URI scheme
// * os.UserHomeDir()
// * os.Getwd()
// * "/" (should be filesystem root on all supported platforms)
//
func (f *FileDialog) effectiveStartingDir() fyne.ListableURI {
	var startdir fyne.ListableURI = nil

	if f.StartingLocation != nil {
		startdir = f.StartingLocation
	}

	if startdir != nil {
		if startdir.Scheme() == "file" {
			path := startdir.String()[len(startdir.Scheme())+3:]

			// the starting directory is set explicitly
			if _, err := os.Stat(path); err != nil {
				fyne.LogError("Error with StartingLocation", err)
			} else {
				return startdir
			}
		}

	}

	// Try home dir
	dir, err := os.UserHomeDir()
	if err == nil {
		lister, err := storage.ListerForURI(storage.NewURI("file://" + dir))
		if err == nil {
			return lister
		}
		fyne.LogError("Could not create lister for user home dir", err)
	}
	fyne.LogError("Could not load user home dir", err)

	// Try to get ./
	wd, err := os.Getwd()
	if err == nil {
		lister, err := storage.ListerForURI(storage.NewURI("file://" + wd))
		if err == nil {
			return lister
		}
		fyne.LogError("Could not create lister for working dir", err)
	}

	lister, err := storage.ListerForURI(storage.NewURI("file:///"))
	if err != nil {
		fyne.LogError("could not create lister for /", err)
		return nil
	}
	return lister
}

func showFile(file *FileDialog) *fileDialog {
	d := &fileDialog{file: file}
	ui := d.makeUI()

	d.setDirectory(file.effectiveStartingDir())

	size := ui.MinSize().Add(fyne.NewSize(fileIconCellWidth*2+theme.Padding()*4,
		(fileIconSize+fileTextSize)+theme.Padding()*4))

	d.win = widget.NewModalPopUp(ui, file.parent.Canvas())
	d.win.Resize(size)

	d.win.Show()
	return d
}

// Show shows the file dialog.
func (f *FileDialog) Show() {
	if f.save {
		if fileSaveOSOverride(f) {
			return
		}
	} else {
		if fileOpenOSOverride(f) {
			return
		}
	}
	if f.dialog != nil {
		f.dialog.win.Show()
		return
	}
	f.dialog = showFile(f)
	if f.desiredSize != nil {
		f.Resize(*f.desiredSize)
		f.desiredSize = nil
	}
}

// Refresh causes this dialog to be updated
func (f *FileDialog) Refresh() {
	f.dialog.win.Refresh()
}

// Resize dialog, call this function after dialog show
func (f *FileDialog) Resize(size fyne.Size) {
	if f.dialog == nil {
		f.desiredSize = &size
		return
	}
	maxSize := f.dialog.win.Size()
	minSize := f.dialog.win.MinSize()
	newWidth := size.Width
	if size.Width > maxSize.Width {
		newWidth = maxSize.Width
	} else if size.Width < minSize.Width {
		newWidth = minSize.Width
	}
	newHeight := size.Height
	if size.Height > maxSize.Height {
		newHeight = maxSize.Height
	} else if size.Height < minSize.Height {
		newHeight = minSize.Height
	}
	f.dialog.win.Resize(fyne.NewSize(newWidth, newHeight))
}

// Hide hides the file dialog.
func (f *FileDialog) Hide() {
	if f.dialog == nil {
		return
	}
	f.dialog.win.Hide()
	if f.onClosedCallback != nil {
		f.onClosedCallback(false)
	}
}

// SetDismissText allows custom text to be set in the confirmation button
func (f *FileDialog) SetDismissText(label string) {
	if f.dialog == nil {
		return
	}
	f.dialog.dismiss.SetText(label)
	widget.Refresh(f.dialog.win)
}

// SetOnClosed sets a callback function that is called when
// the dialog is closed.
func (f *FileDialog) SetOnClosed(closed func()) {
	if f.dialog == nil {
		return
	}
	// If there is already a callback set, remember it and call both.
	originalCallback := f.onClosedCallback

	f.onClosedCallback = func(response bool) {
		closed()
		if originalCallback != nil {
			originalCallback(response)
		}
	}
}

// SetFilter sets a filter for limiting files that can be chosen in the file dialog.
func (f *FileDialog) SetFilter(filter storage.FileFilter) {
	f.filter = filter
	if f.dialog != nil {
		f.dialog.refreshDir(f.dialog.dir)
	}
}

// NewFileOpen creates a file dialog allowing the user to choose a file to open.
// The dialog will appear over the window specified when Show() is called.
func NewFileOpen(callback func(fyne.URIReadCloser, error), parent fyne.Window) *FileDialog {
	dialog := &FileDialog{callback: callback, parent: parent}
	return dialog
}

// NewFileSave creates a file dialog allowing the user to choose a file to save to (new or overwrite).
// If the user chooses an existing file they will be asked if they are sure.
// The dialog will appear over the window specified when Show() is called.
func NewFileSave(callback func(fyne.URIWriteCloser, error), parent fyne.Window) *FileDialog {
	dialog := &FileDialog{callback: callback, parent: parent, save: true}
	return dialog
}

// ShowFileOpen creates and shows a file dialog allowing the user to choose a file to open.
// The dialog will appear over the window specified.
func ShowFileOpen(callback func(fyne.URIReadCloser, error), parent fyne.Window) {
	dialog := NewFileOpen(callback, parent)
	if fileOpenOSOverride(dialog) {
		return
	}
	dialog.Show()
}

// ShowFileSave creates and shows a file dialog allowing the user to choose a file to save to (new or overwrite).
// If the user chooses an existing file they will be asked if they are sure.
// The dialog will appear over the window specified.
func ShowFileSave(callback func(fyne.URIWriteCloser, error), parent fyne.Window) {
	dialog := NewFileSave(callback, parent)
	if fileSaveOSOverride(dialog) {
		return
	}
	dialog.Show()
}

func makeFavoriteButton(title string, icon fyne.Resource, f func()) *widget.Button {
	b := widget.NewButtonWithIcon(title, icon, f)

	b.Alignment = widget.ButtonAlignLeading
	return b
}<|MERGE_RESOLUTION|>--- conflicted
+++ resolved
@@ -41,14 +41,11 @@
 	parent           fyne.Window
 	dialog           *fileDialog
 	dismissText      string
-<<<<<<< HEAD
 	desiredSize      *fyne.Size
-=======
 
 	// StartingLocation allows overriding the default location where the
 	// file dialog should "view" when it is first opened.
 	StartingLocation fyne.ListableURI
->>>>>>> 5b5c3a34
 }
 
 // Declare conformity to Dialog interface
