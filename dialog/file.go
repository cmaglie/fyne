package dialog

import (
	"errors"
	"fmt"
	"os"
	"path/filepath"
	"strings"

	"fyne.io/fyne"
	"fyne.io/fyne/container"
	"fyne.io/fyne/layout"
	"fyne.io/fyne/storage"
	"fyne.io/fyne/storage/repository"
	"fyne.io/fyne/theme"
	"fyne.io/fyne/widget"
)

type textWidget interface {
	fyne.Widget
	SetText(string)
}

type fileDialog struct {
	file       *FileDialog
	fileName   textWidget
	dismiss    *widget.Button
	open       *widget.Button
	breadcrumb *fyne.Container
	files      *fyne.Container
	fileScroll *container.Scroll
	showHidden bool

	win      *widget.PopUp
	selected *fileDialogItem
	dir      fyne.ListableURI
	// this will be the initial filename in a FileDialog in save mode
	initialFileName string
}

// FileDialog is a dialog containing a file picker for use in opening or saving files.
type FileDialog struct {
	save             bool
	callback         interface{}
	onClosedCallback func(bool)
	filter           storage.FileFilter
	parent           fyne.Window
	dialog           *fileDialog
	dismissText      string
	desiredSize      *fyne.Size
	// this will be applied to dialog.dir when it's loaded
	startingLocation fyne.ListableURI
	// this will be the initial filename in a FileDialog in save mode
	initialFileName string
}

// Declare conformity to Dialog interface
var _ Dialog = (*FileDialog)(nil)

func (f *fileDialog) makeUI() fyne.CanvasObject {
	if f.file.save {
		saveName := widget.NewEntry()
		saveName.OnChanged = func(s string) {
			if s == "" {
				f.open.Disable()
			} else {
				f.open.Enable()
			}
		}
		saveName.SetPlaceHolder("enter filename")
		f.fileName = saveName
	} else {
		f.fileName = widget.NewLabel("")
	}

	label := "Open"
	if f.file.save {
		label = "Save"
	}
	f.open = widget.NewButton(label, func() {
		if f.file.callback == nil {
			f.win.Hide()
			if f.file.onClosedCallback != nil {
				f.file.onClosedCallback(false)
			}
			return
		}

		if f.file.save {
			callback := f.file.callback.(func(fyne.URIWriteCloser, error))
			name := f.fileName.(*widget.Entry).Text
			location, _ := storage.Child(f.dir, name)

			exists, _ := storage.Exists(location)

			// check if a directory is selected
			listable, err := storage.CanList(location)

			if !exists {
				f.win.Hide()
				if f.file.onClosedCallback != nil {
					f.file.onClosedCallback(true)
				}
				callback(storage.Writer(location))
				return
			} else if err == nil && listable {
				// a directory has been selected
				ShowInformation("Cannot overwrite",
					"Files cannot replace a directory,\ncheck the file name and try again", f.file.parent)
				return
			}

			ShowConfirm("Overwrite?", "Are you sure you want to overwrite the file\n"+name+"?",
				func(ok bool) {
					if !ok {
						return
					}
					f.win.Hide()

					callback(storage.Writer(location))
					if f.file.onClosedCallback != nil {
						f.file.onClosedCallback(true)
					}
				}, f.file.parent)
		} else if f.selected != nil {
			callback := f.file.callback.(func(fyne.URIReadCloser, error))
			f.win.Hide()
			if f.file.onClosedCallback != nil {
				f.file.onClosedCallback(true)
			}
			callback(storage.Reader(f.selected.location))
		} else if f.file.isDirectory() {
			callback := f.file.callback.(func(fyne.ListableURI, error))
			f.win.Hide()
			if f.file.onClosedCallback != nil {
				f.file.onClosedCallback(true)
			}
			callback(f.dir, nil)
		}
	})
	f.open.Importance = widget.HighImportance
	f.open.Disable()
	if f.file.save {
		f.fileName.SetText(f.initialFileName)
	}
	dismissLabel := "Cancel"
	if f.file.dismissText != "" {
		dismissLabel = f.file.dismissText
	}
	f.dismiss = widget.NewButton(dismissLabel, func() {
		f.win.Hide()
		if f.file.onClosedCallback != nil {
			f.file.onClosedCallback(false)
		}
		if f.file.callback != nil {
			if f.file.save {
				f.file.callback.(func(fyne.URIWriteCloser, error))(nil, nil)
			} else if f.file.isDirectory() {
				f.file.callback.(func(fyne.ListableURI, error))(nil, nil)
			} else {
				f.file.callback.(func(fyne.URIReadCloser, error))(nil, nil)
			}
		}
	})
	buttons := container.NewHBox(f.dismiss, f.open)

	footer := fyne.NewContainerWithLayout(layout.NewBorderLayout(nil, nil, nil, buttons),
		buttons, container.NewHScroll(f.fileName))

	f.files = fyne.NewContainerWithLayout(layout.NewGridWrapLayout(fyne.NewSize(fileIconCellWidth,
		fileIconSize+theme.Padding()+fileTextSize)),
	)
	f.fileScroll = container.NewScroll(f.files)
	verticalExtra := float32(float64(fileIconSize) * 0.25)
	f.fileScroll.SetMinSize(fyne.NewSize(fileIconCellWidth*2+theme.Padding(),
		(fileIconSize+fileTextSize)+theme.Padding()*2+verticalExtra))

	f.breadcrumb = container.NewHBox()
	scrollBread := container.NewHScroll(f.breadcrumb)
	body := fyne.NewContainerWithLayout(layout.NewBorderLayout(scrollBread, nil, nil, nil),
		scrollBread, f.fileScroll)
	title := label + " File"
	if f.file.isDirectory() {
		title = label + " Folder"
	}
	header := widget.NewLabelWithStyle(title, fyne.TextAlignLeading, fyne.TextStyle{Bold: true})

	favorites := f.loadFavorites()

	favoritesGroup := container.NewVScroll(widget.NewCard("Favorites", "",
		container.NewVBox(favorites...)))
	var optionsButton *widget.Button
	optionsButton = widget.NewButtonWithIcon("Options", theme.SettingsIcon(), func() {
		f.optionsMenu(fyne.CurrentApp().Driver().AbsolutePositionForObject(optionsButton), optionsButton.Size())
	})

	left := container.NewBorder(nil, optionsButton, nil, nil, favoritesGroup)

	return container.NewBorder(header, footer, left, nil, body)
}

func (f *fileDialog) optionsMenu(position fyne.Position, buttonSize fyne.Size) {
	hiddenFiles := widget.NewCheck("Show Hidden Files", func(changed bool) {
		f.showHidden = changed
		f.refreshDir(f.dir)
	})
	hiddenFiles.SetChecked(f.showHidden)
	content := container.NewVBox(hiddenFiles)

	p := position.Add(buttonSize)
	pos := fyne.NewPos(p.X, p.Y-content.MinSize().Height-theme.Padding()*2)
	widget.ShowPopUpAtPosition(content, f.win.Canvas, pos)
}

func (f *fileDialog) loadFavorites() []fyne.CanvasObject {
	favoriteLocations, err := getFavoriteLocations()
	if err != nil {
		fyne.LogError("Getting favorite locations", err)
	}
	favoriteIcons := getFavoriteIcons()
	favoriteOrder := getFavoriteOrder()

	var places []fyne.CanvasObject
	for _, locName := range favoriteOrder {
		loc, ok := favoriteLocations[locName]
		if !ok {
			continue
		}
		icon := favoriteIcons[locName]
		places = append(places, makeFavoriteButton(locName, icon, func() {
			f.setLocation(loc)
		}))
	}
	places = append(places, f.loadPlaces()...)
	return places
}

func (f *fileDialog) refreshDir(dir fyne.ListableURI) {
	f.files.Objects = nil

	files, err := dir.List()
	if err != nil {
		fyne.LogError("Unable to read ListableURI "+dir.String(), err)
		return
	}

	var icons []fyne.CanvasObject
	parent, err := storage.Parent(dir)
	if err != nil && err != repository.ErrURIRoot {
		fyne.LogError("Unable to get parent of "+dir.String(), err)
		return
	}
	if parent != nil && parent.String() != dir.String() {
		fi := &fileDialogItem{picker: f, name: "(Parent)", location: parent, dir: true}
		fi.ExtendBaseWidget(fi)
		icons = append(icons, fi)
	}

	for _, file := range files {
		if !f.showHidden && isHidden(file) {
			continue
		}

		listable, err := storage.CanList(file)
		if f.file.isDirectory() && err != nil {
			continue
		} else if err == nil && listable { // URI points to a directory
			icons = append(icons, f.newFileItem(file, true)) // Pass the listable URI to avoid doing the same check in FileIcon
		} else if f.file.filter == nil || f.file.filter.Matches(file) {
			icons = append(icons, f.newFileItem(file, false))
		}
	}

	f.files.Objects = icons
	f.files.Refresh()
	f.fileScroll.Offset = fyne.NewPos(0, 0)
	f.fileScroll.Refresh()
}

func (f *fileDialog) setLocation(dir fyne.URI) error {
	if dir == nil {
		return fmt.Errorf("failed to open nil directory")
	}
	list, err := storage.ListerForURI(dir)
	if err != nil {
		return err
	}

	f.setSelected(nil)
	f.dir = list

	f.breadcrumb.Objects = nil

	localdir := dir.String()[len(dir.Scheme())+3:]

	buildDir := filepath.VolumeName(localdir)
	for i, d := range strings.Split(localdir, "/") {
		if d == "" {
			if i > 0 { // what we get if we split "/"
				break
			}
			buildDir = "/"
			d = "/"
		} else if i > 0 {
			buildDir = filepath.Join(buildDir, d)
		} else {
			d = buildDir
			buildDir = d + string(os.PathSeparator)
		}

		newDir := storage.NewFileURI(buildDir)
		isDir, err := storage.CanList(newDir)
		if err != nil {
			return err
		}
<<<<<<< HEAD
		if !isDir {
			return errors.New("location was not a listable URI")
		}
		f.breadcrumb.Append(
=======
		f.breadcrumb.Add(
>>>>>>> c3af2ec0
			widget.NewButton(d, func() {
				err := f.setLocation(newDir)
				if err != nil {
					fyne.LogError("Failed to set directory", err)
				}
			}),
		)
	}

	if f.file.isDirectory() {
		f.fileName.SetText(dir.Name())
		f.open.Enable()
	}
	f.refreshDir(list)

	return nil
}

func (f *fileDialog) setSelected(file *fileDialogItem) {
	if f.selected != nil {
		f.selected.isCurrent = false
		f.selected.Refresh()
	}
	if file != nil && file.isDirectory() {
		listable, err := storage.CanList(file.location)
		if err != nil || !listable {
			fyne.LogError("Failed to create lister for URI"+file.location.String(), err)
		}
		f.setLocation(file.location)
		return
	}
	f.selected = file

	if file == nil || file.location.String()[len(file.location.Scheme())+3:] == "" {
		// keep user input while navigating
		// in a FileSave dialog
		if !f.file.save {
			f.fileName.SetText("")
			f.open.Disable()
		}
	} else {
		file.isCurrent = true
		f.fileName.SetText(file.location.Name())
		f.open.Enable()
	}
}

// effectiveStartingDir calculates the directory at which the file dialog should
// open, based on the values of startingDirectory, CWD, home, and any error
// conditions which occur.
//
// Order of precedence is:
//
// * file.startingDirectory if non-empty, os.Stat()-able, and uses the file://
//   URI scheme
// * os.UserHomeDir()
// * os.Getwd()
// * "/" (should be filesystem root on all supported platforms)
//
func (f *FileDialog) effectiveStartingDir() fyne.ListableURI {
	var startdir fyne.ListableURI = nil

	if f.startingLocation != nil {
		startdir = f.startingLocation
	}

	if startdir != nil {
		if startdir.Scheme() == "file" {
			path := startdir.String()[len(startdir.Scheme())+3:]

			// the starting directory is set explicitly
			if _, err := os.Stat(path); err != nil {
				fyne.LogError("Error with StartingLocation", err)
			} else {
				return startdir
			}
		}

	}

	// Try home dir
	dir, err := os.UserHomeDir()
	if err == nil {
		lister, err := storage.ListerForURI(storage.NewFileURI(dir))
		if err == nil {
			return lister
		}
		fyne.LogError("Could not create lister for user home dir", err)
	}
	fyne.LogError("Could not load user home dir", err)

	// Try to get ./
	wd, err := os.Getwd()
	if err == nil {
		lister, err := storage.ListerForURI(storage.NewFileURI(wd))
		if err == nil {
			return lister
		}
		fyne.LogError("Could not create lister for working dir", err)
	}

	lister, err := storage.ListerForURI(storage.NewFileURI("/"))
	if err != nil {
		fyne.LogError("could not create lister for /", err)
		return nil
	}
	return lister
}

func showFile(file *FileDialog) *fileDialog {
	d := &fileDialog{file: file, initialFileName: file.initialFileName}
	ui := d.makeUI()

	d.setLocation(file.effectiveStartingDir())

	size := ui.MinSize().Add(fyne.NewSize(fileIconCellWidth*2+theme.Padding()*4,
		(fileIconSize+fileTextSize)+theme.Padding()*4))

	d.win = widget.NewModalPopUp(ui, file.parent.Canvas())
	d.win.Resize(size)

	d.win.Show()
	return d
}

// Show shows the file dialog.
func (f *FileDialog) Show() {
	if f.save {
		if fileSaveOSOverride(f) {
			return
		}
	} else {
		if fileOpenOSOverride(f) {
			return
		}
	}
	if f.dialog != nil {
		f.dialog.win.Show()
		return
	}
	f.dialog = showFile(f)
	if f.desiredSize != nil {
		f.Resize(*f.desiredSize)
		f.desiredSize = nil
	}
}

// Refresh causes this dialog to be updated
func (f *FileDialog) Refresh() {
	f.dialog.win.Refresh()
}

// Resize dialog, call this function after dialog show
func (f *FileDialog) Resize(size fyne.Size) {
	if f.dialog == nil {
		f.desiredSize = &size
		return
	}
	maxSize := f.dialog.win.Size()
	minSize := f.dialog.win.MinSize()
	newWidth := size.Width
	if size.Width > maxSize.Width {
		newWidth = maxSize.Width
	} else if size.Width < minSize.Width {
		newWidth = minSize.Width
	}
	newHeight := size.Height
	if size.Height > maxSize.Height {
		newHeight = maxSize.Height
	} else if size.Height < minSize.Height {
		newHeight = minSize.Height
	}
	f.dialog.win.Resize(fyne.NewSize(newWidth, newHeight))
}

// Hide hides the file dialog.
func (f *FileDialog) Hide() {
	if f.dialog == nil {
		return
	}
	f.dialog.win.Hide()
	if f.onClosedCallback != nil {
		f.onClosedCallback(false)
	}
}

// SetDismissText allows custom text to be set in the confirmation button
func (f *FileDialog) SetDismissText(label string) {
	if f.dialog == nil {
		return
	}
	f.dialog.dismiss.SetText(label)
	f.dialog.win.Refresh()
}

// SetLocation tells this FileDirectory which location to display.
// This is normally called before the dialog is shown.
//
// Since: 1.4
func (f *FileDialog) SetLocation(u fyne.ListableURI) {
	f.startingLocation = u
	if f.dialog != nil {
		f.dialog.setLocation(u)
	}
}

// SetOnClosed sets a callback function that is called when
// the dialog is closed.
func (f *FileDialog) SetOnClosed(closed func()) {
	if f.dialog == nil {
		return
	}
	// If there is already a callback set, remember it and call both.
	originalCallback := f.onClosedCallback

	f.onClosedCallback = func(response bool) {
		closed()
		if originalCallback != nil {
			originalCallback(response)
		}
	}
}

// SetFilter sets a filter for limiting files that can be chosen in the file dialog.
func (f *FileDialog) SetFilter(filter storage.FileFilter) {
	if f.isDirectory() {
		fyne.LogError("Cannot set a filter for a folder dialog", nil)
		return
	}
	f.filter = filter
	if f.dialog != nil {
		f.dialog.refreshDir(f.dialog.dir)
	}
}

// SetFileName sets the filename in a FileDialog in save mode.
// This is normally called before the dialog is shown.
func (f *FileDialog) SetFileName(fileName string) {
	if f.save {
		f.initialFileName = fileName
		//Update entry if fileDialog has already been created
		if f.dialog != nil {
			f.dialog.fileName.SetText(fileName)
		}
	}
}

// NewFileOpen creates a file dialog allowing the user to choose a file to open.
// The dialog will appear over the window specified when Show() is called.
func NewFileOpen(callback func(fyne.URIReadCloser, error), parent fyne.Window) *FileDialog {
	dialog := &FileDialog{callback: callback, parent: parent}
	return dialog
}

// NewFileSave creates a file dialog allowing the user to choose a file to save to (new or overwrite).
// If the user chooses an existing file they will be asked if they are sure.
// The dialog will appear over the window specified when Show() is called.
func NewFileSave(callback func(fyne.URIWriteCloser, error), parent fyne.Window) *FileDialog {
	dialog := &FileDialog{callback: callback, parent: parent, save: true}
	return dialog
}

// ShowFileOpen creates and shows a file dialog allowing the user to choose a file to open.
// The dialog will appear over the window specified.
func ShowFileOpen(callback func(fyne.URIReadCloser, error), parent fyne.Window) {
	dialog := NewFileOpen(callback, parent)
	if fileOpenOSOverride(dialog) {
		return
	}
	dialog.Show()
}

// ShowFileSave creates and shows a file dialog allowing the user to choose a file to save to (new or overwrite).
// If the user chooses an existing file they will be asked if they are sure.
// The dialog will appear over the window specified.
func ShowFileSave(callback func(fyne.URIWriteCloser, error), parent fyne.Window) {
	dialog := NewFileSave(callback, parent)
	if fileSaveOSOverride(dialog) {
		return
	}
	dialog.Show()
}

func makeFavoriteButton(title string, icon fyne.Resource, f func()) *widget.Button {
	b := widget.NewButtonWithIcon(title, icon, f)

	b.Alignment = widget.ButtonAlignLeading
	return b
}

func getFavoriteIcons() map[string]fyne.Resource {
	return map[string]fyne.Resource{
		"Home":      theme.HomeIcon(),
		"Documents": theme.DocumentIcon(),
		"Downloads": theme.DownloadIcon(),
	}
}

func getFavoriteOrder() []string {
	return []string{
		"Home",
		"Documents",
		"Downloads",
	}
}<|MERGE_RESOLUTION|>--- conflicted
+++ resolved
@@ -313,14 +313,11 @@
 		if err != nil {
 			return err
 		}
-<<<<<<< HEAD
+
 		if !isDir {
 			return errors.New("location was not a listable URI")
 		}
-		f.breadcrumb.Append(
-=======
 		f.breadcrumb.Add(
->>>>>>> c3af2ec0
 			widget.NewButton(d, func() {
 				err := f.setLocation(newDir)
 				if err != nil {
