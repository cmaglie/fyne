--- conflicted
+++ resolved
@@ -332,57 +332,4 @@
 	p := software.NewPainter()
 
 	test.AssertImageMatches(t, "draw_text_clipped.png", p.Paint(c))
-<<<<<<< HEAD
-=======
-}
-
-func TestPainter_paintWidgetBackground_clipped(t *testing.T) {
-	test.ApplyTheme(t, test.Theme())
-	w := &testWidget{min: fyne.NewSize(100, 100)}
-	scroll := container.NewScroll(w)
-	scroll.Move(fyne.NewPos(10, 10))
-	scroll.Resize(fyne.NewSize(50, 50))
-	scroll.Scrolled(&fyne.ScrollEvent{Scrolled: fyne.NewDelta(-10, -10)})
-	cont := fyne.NewContainer(scroll)
-	c := test.NewCanvas()
-	c.SetPadded(false)
-	c.SetContent(cont)
-	c.Resize(fyne.NewSize(70, 70))
-	p := software.NewPainter()
-
-	test.AssertImageMatches(t, "draw_widget_background_clipped.png", p.Paint(c))
-}
-
-type testWidget struct {
-	widget.BaseWidget
-	min fyne.Size
-}
-
-var _ fyne.Widget = (*testWidget)(nil)
-
-func (w *testWidget) CreateRenderer() fyne.WidgetRenderer {
-	return &testWidgetRenderer{}
-}
-
-func (w *testWidget) MinSize() fyne.Size {
-	return w.min
-}
-
-type testWidgetRenderer struct {
-	internalWidget.BaseRenderer
-}
-
-func (r *testWidgetRenderer) BackgroundColor() color.Color {
-	return color.NRGBA{G: 200, B: 200, A: 255}
-}
-
-func (r *testWidgetRenderer) Layout(fyne.Size) {
-}
-
-func (r *testWidgetRenderer) MinSize() fyne.Size {
-	return fyne.NewSize(10, 10)
-}
-
-func (r *testWidgetRenderer) Refresh() {
->>>>>>> dbf02792
 }