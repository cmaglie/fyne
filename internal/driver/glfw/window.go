package glfw

import "C"
import (
	"bytes"
	"context"
	"image"
	_ "image/png" // for the icon
	"runtime"
	"sync"
	"time"

	"fyne.io/fyne"
	"fyne.io/fyne/driver/desktop"
	"fyne.io/fyne/internal"
	"fyne.io/fyne/internal/cache"
	"fyne.io/fyne/internal/driver"
	"fyne.io/fyne/internal/painter/gl"
	"fyne.io/fyne/widget"

	"github.com/go-gl/glfw/v3.3/glfw"
)

const (
	scrollSpeed      = float32(10)
	doubleClickDelay = 300 // ms (maximum interval between clicks for double click detection)
)

var (
	cursorMap    map[desktop.StandardCursor]*glfw.Cursor
	defaultTitle = "Fyne Application"
)

func initCursors() {
	cursorMap = map[desktop.StandardCursor]*glfw.Cursor{
		desktop.DefaultCursor:   glfw.CreateStandardCursor(glfw.ArrowCursor),
		desktop.TextCursor:      glfw.CreateStandardCursor(glfw.IBeamCursor),
		desktop.CrosshairCursor: glfw.CreateStandardCursor(glfw.CrosshairCursor),
		desktop.PointerCursor:   glfw.CreateStandardCursor(glfw.HandCursor),
		desktop.HResizeCursor:   glfw.CreateStandardCursor(glfw.HResizeCursor),
		desktop.VResizeCursor:   glfw.CreateStandardCursor(glfw.VResizeCursor),
		desktop.HiddenCursor:    nil,
	}
}

// Declare conformity to Window interface
var _ fyne.Window = (*window)(nil)

type window struct {
	viewport   *glfw.Window
	viewLock   sync.RWMutex
	createLock sync.Once
	decorate   bool
	fixedSize  bool

	cursor       desktop.Cursor
	customCursor *glfw.Cursor
	canvas       *glCanvas
	title        string
	icon         fyne.Resource
	mainmenu     *fyne.MainMenu

	clipboard fyne.Clipboard

	master     bool
	fullScreen bool
	centered   bool
	visible    bool

	mousePos           fyne.Position
	mouseDragged       fyne.Draggable
	mouseDraggedOffset fyne.Position
	mouseDragPos       fyne.Position
	mouseDragStarted   bool
	mouseButton        desktop.MouseButton
	mouseOver          desktop.Hoverable
	mouseLastClick     fyne.CanvasObject
	mousePressed       fyne.CanvasObject
	mouseClickCount    int
	mouseCancelFunc    context.CancelFunc
	onClosed           func()
	onCloseIntercepted func()

	menuActivationPending fyne.KeyName

	xpos, ypos    int
	width, height int
	shouldExpand  bool

	eventLock  sync.RWMutex
	eventQueue chan func()
	eventWait  sync.WaitGroup
	pending    []func()
}

func (w *window) Title() string {
	return w.title
}

func (w *window) SetTitle(title string) {
	w.title = title

	w.runOnMainWhenCreated(func() {
		w.viewport.SetTitle(title)
	})
}

func (w *window) FullScreen() bool {
	return w.fullScreen
}

func (w *window) SetFullScreen(full bool) {
	w.fullScreen = full
	if !w.visible {
		return
	}

	runOnMain(func() {
		monitor := w.getMonitorForWindow()
		mode := monitor.GetVideoMode()

		if full {
			w.viewport.SetMonitor(monitor, 0, 0, mode.Width, mode.Height, mode.RefreshRate)
		} else {
			w.viewport.SetMonitor(nil, w.xpos, w.ypos, w.width, w.height, 0)
		}
	})
}

func (w *window) CenterOnScreen() {
	w.centered = true

	if w.view() != nil {
		runOnMain(w.doCenterOnScreen)
	}
}

func (w *window) doCenterOnScreen() {
	viewWidth, viewHeight := w.screenSize(w.canvas.size)

	// get window dimensions in pixels
	monitor := w.getMonitorForWindow()
	monMode := monitor.GetVideoMode()

	// these come into play when dealing with multiple monitors
	monX, monY := monitor.GetPos()

	// math them to the middle
	newX := (monMode.Width / 2) - (viewWidth / 2) + monX
	newY := (monMode.Height / 2) - (viewHeight / 2) + monY

	// set new window coordinates
	w.viewport.SetPos(newX, newY)
}

// minSizeOnScreen gets the padded minimum size of a window content in screen pixels
func (w *window) minSizeOnScreen() (int, int) {
	// get minimum size of content inside the window
	return w.screenSize(w.canvas.MinSize())
}

// screenSize computes the actual output size of the given content size in screen pixels
func (w *window) screenSize(canvasSize fyne.Size) (int, int) {
	return internal.ScaleInt(w.canvas, canvasSize.Width), internal.ScaleInt(w.canvas, canvasSize.Height)
}

func (w *window) RequestFocus() {
	if isWayland {
		return
	}

	w.runOnMainWhenCreated(w.viewport.Focus)
}

func (w *window) Resize(size fyne.Size) {
	// we cannot perform this until window is prepared as we don't know it's scale!

	w.runOnMainWhenCreated(func() {
		w.canvas.Resize(size)
		w.viewLock.Lock()

		width, height := internal.ScaleInt(w.canvas, size.Width), internal.ScaleInt(w.canvas, size.Height)
		if w.fixedSize || !w.visible { // fixed size ignores future `resized` and if not visible we may not get the event
			w.width, w.height = width, height
		}
		w.viewLock.Unlock()

		w.viewport.SetSize(width, height)
		w.fitContent()
	})
}

func (w *window) FixedSize() bool {
	return w.fixedSize
}

func (w *window) SetFixedSize(fixed bool) {
	w.fixedSize = fixed

	if w.view() != nil {
		w.fitContent()
	}
}

func (w *window) Padded() bool {
	return w.canvas.padded
}

func (w *window) SetPadded(padded bool) {
	w.canvas.SetPadded(padded)

	w.runOnMainWhenCreated(w.fitContent)
}

func (w *window) Icon() fyne.Resource {
	if w.icon == nil {
		return fyne.CurrentApp().Icon()
	}

	return w.icon
}

func (w *window) SetIcon(icon fyne.Resource) {
	w.icon = icon
	if icon == nil {
		appIcon := fyne.CurrentApp().Icon()
		if appIcon != nil {
			w.SetIcon(appIcon)
		}
		return
	}

	if string(icon.Content()[:4]) == "<svg" {
		fyne.LogError("Window icon does not support vector images", nil)
		return
	}

	w.runOnMainWhenCreated(func() {
		if w.icon == nil {
			w.viewport.SetIcon(nil)
			return
		}

		pix, _, err := image.Decode(bytes.NewReader(w.icon.Content()))
		if err != nil {
			fyne.LogError("Failed to decode image for window icon", err)
			return
		}

		w.viewport.SetIcon([]image.Image{pix})
	})
}

func (w *window) SetMaster() {
	w.master = true
}

func (w *window) MainMenu() *fyne.MainMenu {
	return w.mainmenu
}

func (w *window) SetMainMenu(menu *fyne.MainMenu) {
	w.mainmenu = menu
	w.runOnMainWhenCreated(func() {
		w.canvas.buildMenu(w, menu)
	})
}

func (w *window) fitContent() {
	if w.canvas.Content() == nil {
		return
	}

	if w.viewport == nil {
		return
	}

	minWidth, minHeight := w.minSizeOnScreen()
	w.viewLock.RLock()
	view := w.viewport
	w.viewLock.RUnlock()
	if w.width < minWidth || w.height < minHeight {
		if w.width < minWidth {
			w.width = minWidth
		}
		if w.height < minHeight {
			w.height = minHeight
		}
		w.viewLock.Lock()
		w.shouldExpand = true // queue the resize to happen on main
		w.viewLock.Unlock()
	}
	if w.fixedSize {
		w.width = internal.ScaleInt(w.canvas, w.Canvas().Size().Width)
		w.height = internal.ScaleInt(w.canvas, w.Canvas().Size().Height)

		view.SetSizeLimits(w.width, w.height, w.width, w.height)
	} else {
		view.SetSizeLimits(minWidth, minHeight, glfw.DontCare, glfw.DontCare)
	}
}

func (w *window) SetOnClosed(closed func()) {
	w.onClosed = closed
}

func (w *window) SetCloseIntercept(callback func()) {
	w.onCloseIntercepted = callback
}

func (w *window) getMonitorForWindow() *glfw.Monitor {
	x, y := w.xpos, w.ypos
	if w.fullScreen {
		x, y = w.viewport.GetPos()
	}
	xOff := x + (w.width / 2)
	yOff := y + (w.height / 2)

	for _, monitor := range glfw.GetMonitors() {
		x, y := monitor.GetPos()

		if x > xOff || y > yOff {
			continue
		}
		if x+monitor.GetVideoMode().Width <= xOff || y+monitor.GetVideoMode().Height <= yOff {
			continue
		}

		return monitor
	}

	// try built-in function to detect monitor if above logic didn't succeed
	// if it doesn't work then return primary monitor as default
	monitor := w.viewport.GetMonitor()
	if monitor == nil {
		monitor = glfw.GetPrimaryMonitor()
	}
	return monitor
}

func (w *window) calculatedScale() float32 {
	return calculateScale(userScale(), fyne.CurrentDevice().SystemScaleForWindow(w), w.detectScale())
}

func (w *window) detectScale() float32 {
	monitor := w.getMonitorForWindow()
	widthMm, _ := monitor.GetPhysicalSize()
	widthPx := monitor.GetVideoMode().Width

	return calculateDetectedScale(widthMm, widthPx)
}

func (w *window) detectTextureScale() float32 {
	winWidth, _ := w.viewport.GetSize()
	texWidth, _ := w.viewport.GetFramebufferSize()
	return float32(texWidth) / float32(winWidth)
}

func (w *window) Show() {
	go w.doShow()
}

func (w *window) doShow() {
	if w.view() != nil {
		w.doShowAgain()
		return
	}

	for !running() {
		time.Sleep(time.Millisecond * 10)
	}
	w.createLock.Do(w.create)
	if w.view() == nil {
		return
	}

	runOnMain(func() {
		w.viewLock.Lock()
		w.visible = true
		w.viewLock.Unlock()
		w.viewport.SetTitle(w.title)

		if w.centered {
			w.doCenterOnScreen() // lastly center if that was requested
		}
		w.viewport.Show()

		// save coordinates
		w.xpos, w.ypos = w.viewport.GetPos()

		if w.fullScreen { // this does not work if called before viewport.Show()
			go func() {
				time.Sleep(time.Millisecond * 100)
				w.SetFullScreen(true)
			}()
		}
	})

	// show top canvas element
	if w.canvas.Content() != nil {
		w.canvas.Content().Show()
	}
}

func (w *window) Hide() {
	if w.viewport == nil {
		return
	}

	runOnMain(func() {
		w.viewLock.Lock()
		w.visible = false
		w.viewport.Hide()
		w.viewLock.Unlock()

		// hide top canvas element
		if w.canvas.Content() != nil {
			w.canvas.Content().Hide()
		}
	})
}

func (w *window) Close() {
	if w.viewport == nil {
		return
	}

	w.viewport.SetShouldClose(true)

	w.canvas.walkTrees(nil, func(node *renderCacheNode) {
		switch co := node.obj.(type) {
		case fyne.Widget:
			cache.DestroyRenderer(co)
		}
	})

	// trigger callbacks
	if w.onClosed != nil {
		w.queueEvent(w.onClosed)
	}
}

func (w *window) ShowAndRun() {
	w.Show()
	fyne.CurrentApp().Driver().Run()
}

// Clipboard returns the system clipboard
func (w *window) Clipboard() fyne.Clipboard {
	if w.viewport == nil {
		return nil
	}

	if w.clipboard == nil {
		w.clipboard = &clipboard{window: w.viewport}
	}
	return w.clipboard
}

func (w *window) Content() fyne.CanvasObject {
	return w.canvas.Content()
}

func (w *window) SetContent(content fyne.CanvasObject) {
	w.viewLock.RLock()
	visible := w.visible
	w.viewLock.RUnlock()
	// hide old canvas element
	if visible && w.canvas.Content() != nil {
		w.canvas.Content().Hide()
	}

	w.canvas.SetContent(content)
	w.RescaleContext()
}

func (w *window) Canvas() fyne.Canvas {
	return w.canvas
}

func (w *window) closed(viewport *glfw.Window) {
	viewport.SetShouldClose(false)

	if w.onCloseIntercepted != nil {
		w.queueEvent(w.onCloseIntercepted)
		return
	}

	w.Close()
}

// destroy this window and, if it's the last window quit the app
func (w *window) destroy(d *gLDriver) {
	w.eventLock.RLock()
	queue := w.eventQueue
	w.eventLock.RUnlock()

	// finish serial event queue and nil it so we don't panic if window.closed() is called twice.
	if queue != nil {
		w.waitForEvents()

		w.eventLock.Lock()
		close(w.eventQueue)
		w.eventQueue = nil
		w.eventLock.Unlock()
	}

	if w.master {
		d.Quit()
	} else if runtime.GOOS == "darwin" {
		go d.focusPreviousWindow()
	}
}

func (w *window) moved(_ *glfw.Window, x, y int) {
	if !w.fullScreen { // don't save the move to top left when changing to fullscreen
		// save coordinates
		w.xpos, w.ypos = x, y
	}

	if w.canvas.detectedScale == w.detectScale() {
		return
	}

	w.canvas.detectedScale = w.detectScale()
	go w.canvas.reloadScale()
}

func (w *window) resized(_ *glfw.Window, width, height int) {
	if w.fixedSize {
		return
	}

	canvasSize := fyne.NewSize(internal.UnscaleInt(w.canvas, width), internal.UnscaleInt(w.canvas, height))
	if !w.fullScreen {
		w.width = internal.ScaleInt(w.canvas, canvasSize.Width)
		w.height = internal.ScaleInt(w.canvas, canvasSize.Height)
	}

	if !w.visible { // don't redraw if hidden
		w.canvas.Resize(canvasSize)
		return
	}

	w.platformResize(canvasSize)
}

func (w *window) frameSized(viewport *glfw.Window, width, height int) {
	if width == 0 || height == 0 || runtime.GOOS != "darwin" {
		return
	}

	winWidth, _ := viewport.GetSize()
	newTexScale := float32(width) / float32(winWidth) // This will be > 1.0 on a HiDPI screen
	if w.canvas.texScale != newTexScale {
		w.canvas.texScale = newTexScale
		w.canvas.Refresh(w.canvas.Content()) // reset graphics to apply texture scale
	}
}

func (w *window) refresh(_ *glfw.Window) {
	refreshWindow(w)
}

func (w *window) findObjectAtPositionMatching(canvas *glCanvas, mouse fyne.Position, matches func(object fyne.CanvasObject) bool) (fyne.CanvasObject, fyne.Position, int) {
	return driver.FindObjectAtPositionMatching(mouse, matches, canvas.Overlays().Top(), canvas.menu, canvas.Content())
}

func fyneToNativeCursor(cursor desktop.Cursor) (*glfw.Cursor, bool) {
	switch v := cursor.(type) {
	case desktop.StandardCursor:
		ret, ok := cursorMap[v]
		if !ok {
			return cursorMap[desktop.DefaultCursor], false
		}
		return ret, false
	default:
		img, x, y := cursor.Image()
		if img == nil {
			return nil, true
		}
		return glfw.CreateCursor(img, x, y), true
	}
}

func (w *window) mouseMoved(viewport *glfw.Window, xpos float64, ypos float64) {
	w.mousePos = fyne.NewPos(internal.UnscaleInt(w.canvas, int(xpos)), internal.UnscaleInt(w.canvas, int(ypos)))

	cursor := desktop.Cursor(desktop.DefaultCursor)

	obj, pos, _ := w.findObjectAtPositionMatching(w.canvas, w.mousePos, func(object fyne.CanvasObject) bool {
		if cursorable, ok := object.(desktop.Cursorable); ok {
			cursor = cursorable.Cursor()
		}

		_, hover := object.(desktop.Hoverable)
		return hover
	})

	if w.cursor != cursor {
		// cursor has changed, store new cursor and apply change via glfw
		rawCursor, isCustomCursor := fyneToNativeCursor(cursor)
		w.cursor = cursor

		if rawCursor == nil {
			viewport.SetInputMode(glfw.CursorMode, glfw.CursorHidden)
		} else {
			viewport.SetInputMode(glfw.CursorMode, glfw.CursorNormal)
			viewport.SetCursor(rawCursor)
		}
		if w.customCursor != nil {
			w.customCursor.Destroy()
			w.customCursor = nil
		}
		if isCustomCursor {
			w.customCursor = rawCursor
		}
	}
	if obj != nil && !w.objIsDragged(obj) {
		ev := new(desktop.MouseEvent)
		ev.AbsolutePosition = w.mousePos
		ev.Position = pos
		ev.Button = w.mouseButton

		if hovered, ok := obj.(desktop.Hoverable); ok {
			if hovered == w.mouseOver {
				w.queueEvent(func() { hovered.MouseMoved(ev) })
			} else {
				w.mouseOut()
				w.mouseIn(hovered, ev)
			}
		}
	} else if w.mouseOver != nil && !w.objIsDragged(w.mouseOver) {
		w.mouseOut()
	}

	if w.mouseDragged != nil {
		if w.mouseButton > 0 {
			draggedObjPos := w.mouseDragged.(fyne.CanvasObject).Position()
			ev := new(fyne.DragEvent)
			ev.AbsolutePosition = w.mousePos
			ev.Position = w.mousePos.Subtract(w.mouseDraggedOffset).Subtract(draggedObjPos)
			ev.Dragged = fyne.NewDelta(w.mousePos.X-w.mouseDragPos.X, w.mousePos.Y-w.mouseDragPos.Y)
			wd := w.mouseDragged
			w.queueEvent(func() { wd.Dragged(ev) })

			w.mouseDragStarted = true
			w.mouseDragPos = w.mousePos
		}
	}
}

func (w *window) objIsDragged(obj interface{}) bool {
	if w.mouseDragged != nil && obj != nil {
		draggedObj, _ := obj.(fyne.Draggable)
		return draggedObj == w.mouseDragged
	}
	return false
}

func (w *window) mouseIn(obj desktop.Hoverable, ev *desktop.MouseEvent) {
	w.queueEvent(func() {
		if obj != nil {
			obj.MouseIn(ev)
		}
		w.mouseOver = obj
	})
}

func (w *window) mouseOut() {
	w.queueEvent(func() {
		if w.mouseOver != nil {
			w.mouseOver.MouseOut()
			w.mouseOver = nil
		}
	})
}

func (w *window) mouseClicked(_ *glfw.Window, btn glfw.MouseButton, action glfw.Action, mods glfw.ModifierKey) {
	co, pos, _ := w.findObjectAtPositionMatching(w.canvas, w.mousePos, func(object fyne.CanvasObject) bool {
		switch object.(type) {
		case fyne.Tappable, fyne.SecondaryTappable, fyne.DoubleTappable, fyne.Focusable, fyne.Draggable, desktop.Mouseable, desktop.Hoverable:
			return true
		}

		return false
	})
	ev := new(fyne.PointEvent)
	ev.Position = pos
	ev.AbsolutePosition = w.mousePos

	coMouse := co
	// Switch the mouse target to the dragging object if one is set
	if w.mouseDragged != nil && !w.objIsDragged(co) {
		co, _ = w.mouseDragged.(fyne.CanvasObject)
		ev.Position = w.mousePos.Subtract(w.mouseDraggedOffset).Subtract(co.Position())
	}
	button, modifiers := convertMouseButton(btn, mods)
	if wid, ok := co.(desktop.Mouseable); ok {
		mev := new(desktop.MouseEvent)
		mev.Position = ev.Position
		mev.AbsolutePosition = w.mousePos
		mev.Button = button
		mev.Modifier = modifiers
		if action == glfw.Press {
			w.queueEvent(func() { wid.MouseDown(mev) })
		} else if action == glfw.Release {
			w.queueEvent(func() { wid.MouseUp(mev) })
		}
	}

	if wid, ok := co.(fyne.Focusable); ok {
		w.canvas.Focus(wid)
	} else {
		w.canvas.Unfocus()
	}

	if action == glfw.Press {
		w.mouseButton |= button
	} else if action == glfw.Release {
		w.mouseButton &= ^button
	}

	if wid, ok := co.(fyne.Draggable); ok {
		if action == glfw.Press {
			w.mouseDragPos = w.mousePos
			w.mouseDragged = wid
			w.mouseDraggedOffset = w.mousePos.Subtract(co.Position()).Subtract(ev.Position)
		}
	}
	if action == glfw.Release && w.mouseDragged != nil {
		if w.mouseDragStarted {
			w.queueEvent(w.mouseDragged.DragEnd)
			w.mouseDragStarted = false
		}
		if w.objIsDragged(w.mouseOver) && !w.objIsDragged(coMouse) {
			w.mouseOut()
		}
		w.mouseDragged = nil
	}
	_, tap := co.(fyne.Tappable)
	_, altTap := co.(fyne.SecondaryTappable)
	if tap || altTap {
		if action == glfw.Press {
			w.mousePressed = co
		} else if action == glfw.Release {
			if co == w.mousePressed {
				if button == desktop.MouseButtonSecondary && altTap {
					w.queueEvent(func() { co.(fyne.SecondaryTappable).TappedSecondary(ev) })
				}
			}
		}
	}

	// Check for double click/tap on left mouse button
	if action == glfw.Release && button == desktop.MouseButtonPrimary {
		_, doubleTap := co.(fyne.DoubleTappable)
		if doubleTap {
			w.mouseClickCount++
			w.mouseLastClick = co
			if w.mouseCancelFunc != nil {
				w.mouseCancelFunc()
				return
			}
			go w.waitForDoubleTap(co, ev)
		} else {
			if wid, ok := co.(fyne.Tappable); ok && co == w.mousePressed {
				w.queueEvent(func() { wid.Tapped(ev) })
			}
			w.mousePressed = nil
		}
	}
}

func (w *window) waitForDoubleTap(co fyne.CanvasObject, ev *fyne.PointEvent) {
	var ctx context.Context
	ctx, w.mouseCancelFunc = context.WithDeadline(context.TODO(), time.Now().Add(time.Millisecond*doubleClickDelay))
	defer w.mouseCancelFunc()

	<-ctx.Done()
	if w.mouseClickCount == 2 && w.mouseLastClick == co {
		if wid, ok := co.(fyne.DoubleTappable); ok {
			w.queueEvent(func() { wid.DoubleTapped(ev) })
		}
	} else if co == w.mousePressed {
		if wid, ok := co.(fyne.Tappable); ok {
			w.queueEvent(func() { wid.Tapped(ev) })
		}
	}
	w.mouseClickCount = 0
	w.mousePressed = nil
	w.mouseCancelFunc = nil
	w.mouseLastClick = nil
}

func (w *window) mouseScrolled(viewport *glfw.Window, xoff float64, yoff float64) {
	co, _, _ := w.findObjectAtPositionMatching(w.canvas, w.mousePos, func(object fyne.CanvasObject) bool {
		_, ok := object.(fyne.Scrollable)
		return ok
	})
	switch wid := co.(type) {
	case fyne.Scrollable:
		if runtime.GOOS != "darwin" && xoff == 0 &&
			(viewport.GetKey(glfw.KeyLeftShift) == glfw.Press ||
				viewport.GetKey(glfw.KeyRightShift) == glfw.Press) {
			xoff, yoff = yoff, xoff
		}
		ev := &fyne.ScrollEvent{}
		ev.Scrolled = fyne.NewDelta(float32(xoff)*scrollSpeed, float32(yoff)*scrollSpeed)
		wid.Scrolled(ev)
	}
}

func convertMouseButton(btn glfw.MouseButton, mods glfw.ModifierKey) (desktop.MouseButton, desktop.Modifier) {
	modifier := desktopModifier(mods)
	var button desktop.MouseButton
	rightClick := false
	if runtime.GOOS == "darwin" {
		if modifier&desktop.ControlModifier != 0 {
			rightClick = true
			modifier &^= desktop.ControlModifier
		}
		if modifier&desktop.SuperModifier != 0 {
			modifier |= desktop.ControlModifier
			modifier &^= desktop.SuperModifier
		}
	}
	switch btn {
	case glfw.MouseButton1:
		if rightClick {
			button = desktop.MouseButtonSecondary
		} else {
			button = desktop.MouseButtonPrimary
		}
	case glfw.MouseButton2:
		button = desktop.MouseButtonSecondary
	case glfw.MouseButton3:
		button = desktop.MouseButtonTertiary
	}
	return button, modifier
}

var keyCodeMap = map[glfw.Key]fyne.KeyName{
	// non-printable
	glfw.KeyEscape:    fyne.KeyEscape,
	glfw.KeyEnter:     fyne.KeyReturn,
	glfw.KeyTab:       fyne.KeyTab,
	glfw.KeyBackspace: fyne.KeyBackspace,
	glfw.KeyInsert:    fyne.KeyInsert,
	glfw.KeyDelete:    fyne.KeyDelete,
	glfw.KeyRight:     fyne.KeyRight,
	glfw.KeyLeft:      fyne.KeyLeft,
	glfw.KeyDown:      fyne.KeyDown,
	glfw.KeyUp:        fyne.KeyUp,
	glfw.KeyPageUp:    fyne.KeyPageUp,
	glfw.KeyPageDown:  fyne.KeyPageDown,
	glfw.KeyHome:      fyne.KeyHome,
	glfw.KeyEnd:       fyne.KeyEnd,

	glfw.KeySpace:   fyne.KeySpace,
	glfw.KeyKPEnter: fyne.KeyEnter,

	// functions
	glfw.KeyF1:  fyne.KeyF1,
	glfw.KeyF2:  fyne.KeyF2,
	glfw.KeyF3:  fyne.KeyF3,
	glfw.KeyF4:  fyne.KeyF4,
	glfw.KeyF5:  fyne.KeyF5,
	glfw.KeyF6:  fyne.KeyF6,
	glfw.KeyF7:  fyne.KeyF7,
	glfw.KeyF8:  fyne.KeyF8,
	glfw.KeyF9:  fyne.KeyF9,
	glfw.KeyF10: fyne.KeyF10,
	glfw.KeyF11: fyne.KeyF11,
	glfw.KeyF12: fyne.KeyF12,

	// numbers - lookup by code to avoid AZERTY using the symbol name instead of number
	glfw.Key0:   fyne.Key0,
	glfw.KeyKP0: fyne.Key0,
	glfw.Key1:   fyne.Key1,
	glfw.KeyKP1: fyne.Key1,
	glfw.Key2:   fyne.Key2,
	glfw.KeyKP2: fyne.Key2,
	glfw.Key3:   fyne.Key3,
	glfw.KeyKP3: fyne.Key3,
	glfw.Key4:   fyne.Key4,
	glfw.KeyKP4: fyne.Key4,
	glfw.Key5:   fyne.Key5,
	glfw.KeyKP5: fyne.Key5,
	glfw.Key6:   fyne.Key6,
	glfw.KeyKP6: fyne.Key6,
	glfw.Key7:   fyne.Key7,
	glfw.KeyKP7: fyne.Key7,
	glfw.Key8:   fyne.Key8,
	glfw.KeyKP8: fyne.Key8,
	glfw.Key9:   fyne.Key9,
	glfw.KeyKP9: fyne.Key9,

	// desktop
	glfw.KeyLeftShift:    desktop.KeyShiftLeft,
	glfw.KeyRightShift:   desktop.KeyShiftRight,
	glfw.KeyLeftControl:  desktop.KeyControlLeft,
	glfw.KeyRightControl: desktop.KeyControlRight,
	glfw.KeyLeftAlt:      desktop.KeyAltLeft,
	glfw.KeyRightAlt:     desktop.KeyAltRight,
	glfw.KeyLeftSuper:    desktop.KeySuperLeft,
	glfw.KeyRightSuper:   desktop.KeySuperRight,
	glfw.KeyMenu:         desktop.KeyMenu,
	glfw.KeyPrintScreen:  desktop.KeyPrintScreen,
	glfw.KeyCapsLock:     desktop.KeyCapsLock,
}

var keyNameMap = map[string]fyne.KeyName{
	"'": fyne.KeyApostrophe,
	",": fyne.KeyComma,
	"-": fyne.KeyMinus,
	".": fyne.KeyPeriod,
	"/": fyne.KeySlash,
	"*": fyne.KeyAsterisk,
	"`": fyne.KeyBackTick,

	";": fyne.KeySemicolon,
	"+": fyne.KeyPlus,
	"=": fyne.KeyEqual,

	"a": fyne.KeyA,
	"b": fyne.KeyB,
	"c": fyne.KeyC,
	"d": fyne.KeyD,
	"e": fyne.KeyE,
	"f": fyne.KeyF,
	"g": fyne.KeyG,
	"h": fyne.KeyH,
	"i": fyne.KeyI,
	"j": fyne.KeyJ,
	"k": fyne.KeyK,
	"l": fyne.KeyL,
	"m": fyne.KeyM,
	"n": fyne.KeyN,
	"o": fyne.KeyO,
	"p": fyne.KeyP,
	"q": fyne.KeyQ,
	"r": fyne.KeyR,
	"s": fyne.KeyS,
	"t": fyne.KeyT,
	"u": fyne.KeyU,
	"v": fyne.KeyV,
	"w": fyne.KeyW,
	"x": fyne.KeyX,
	"y": fyne.KeyY,
	"z": fyne.KeyZ,

	"[":  fyne.KeyLeftBracket,
	"\\": fyne.KeyBackslash,
	"]":  fyne.KeyRightBracket,
}

func keyToName(code glfw.Key, scancode int) fyne.KeyName {
	if runtime.GOOS == "darwin" && scancode == 0x69 { // TODO remove once fixed upstream glfw/glfw#1786
		code = glfw.KeyPrintScreen
	}

	ret, ok := keyCodeMap[code]
	if ok {
		return ret
	}

	keyName := glfw.GetKeyName(code, scancode)
	ret, ok = keyNameMap[keyName]
	if !ok {
		return ""
	}

	return ret
}

func (w *window) keyPressed(_ *glfw.Window, key glfw.Key, scancode int, action glfw.Action, mods glfw.ModifierKey) {
	keyName := keyToName(key, scancode)
	if keyName == "" {
		return
	}

	keyEvent := &fyne.KeyEvent{Name: keyName}
	keyDesktopModifier := desktopModifier(mods)
	pendingMenuActivation := w.menuActivationPending
	w.menuActivationPending = desktop.KeyNone
	switch action {
	case glfw.Release:
		if action == glfw.Release && keyName == pendingMenuActivation {
			w.canvas.ToggleMenu()
		} else if w.canvas.Focused() != nil {
			if focused, ok := w.canvas.Focused().(desktop.Keyable); ok {
				w.queueEvent(func() { focused.KeyUp(keyEvent) })
			}
		} else if w.canvas.onKeyUp != nil {
			w.queueEvent(func() { w.canvas.onKeyUp(keyEvent) })
		}
		return // ignore key up in other core events
	case glfw.Press:
		if (keyName == desktop.KeyAltLeft || keyName == desktop.KeyAltRight) && keyDesktopModifier == desktop.AltModifier {
			w.menuActivationPending = keyName
		}
		if w.canvas.Focused() != nil {
			if focused, ok := w.canvas.Focused().(desktop.Keyable); ok {
				w.queueEvent(func() { focused.KeyDown(keyEvent) })
			}
		} else if w.canvas.onKeyDown != nil {
			w.queueEvent(func() { w.canvas.onKeyDown(keyEvent) })
		}
	default:
		// key repeat will fall through to TypedKey and TypedShortcut
	}

<<<<<<< HEAD
	switch keyName {
	case fyne.KeyTab:
		switch keyDesktopModifier {
		case 0:
			w.canvas.FocusNext()
			return
		case desktop.ShiftModifier:
			w.canvas.FocusPrevious()
			return
=======
	if keyName == fyne.KeyTab {
		obj := w.canvas.Focused()
		capture := false
		// TODO at some point allow widgets to mark as capturing
		if ent, ok := obj.(*widget.Entry); ok {
			if ent.MultiLine {
				capture = true
			}
		}
		// at this point we know action != glfw.Release
		if !capture {
			if keyDesktopModifier == 0 {
				w.canvas.FocusNext()
				return
			} else if keyDesktopModifier == desktop.ShiftModifier {
				w.canvas.FocusPrevious()
				return
			}
>>>>>>> 7dc8e30b
		}
	}

	var shortcut fyne.Shortcut
	ctrlMod := desktop.ControlModifier
	if runtime.GOOS == "darwin" {
		ctrlMod = desktop.SuperModifier
	}
	if keyDesktopModifier == ctrlMod {
		switch keyName {
		case fyne.KeyV:
			// detect paste shortcut
			shortcut = &fyne.ShortcutPaste{
				Clipboard: w.Clipboard(),
			}
		case fyne.KeyC, fyne.KeyInsert:
			// detect copy shortcut
			shortcut = &fyne.ShortcutCopy{
				Clipboard: w.Clipboard(),
			}
		case fyne.KeyX:
			// detect cut shortcut
			shortcut = &fyne.ShortcutCut{
				Clipboard: w.Clipboard(),
			}
		case fyne.KeyA:
			// detect selectAll shortcut
			shortcut = &fyne.ShortcutSelectAll{}
		}
	}

	if keyDesktopModifier == desktop.ShiftModifier {
		switch keyName {
		case fyne.KeyInsert:
			// detect paste shortcut
			shortcut = &fyne.ShortcutPaste{
				Clipboard: w.Clipboard(),
			}
		case fyne.KeyDelete:
			// detect cut shortcut
			shortcut = &fyne.ShortcutCut{
				Clipboard: w.Clipboard(),
			}
		}
	}

	if shortcut == nil && keyDesktopModifier != 0 && keyDesktopModifier != desktop.ShiftModifier {
		shortcut = &desktop.CustomShortcut{
			KeyName:  keyName,
			Modifier: keyDesktopModifier,
		}
	}

	if shortcut != nil {
		if focused, ok := w.canvas.Focused().(fyne.Shortcutable); ok {
			w.queueEvent(func() { focused.TypedShortcut(shortcut) })
			return
		}

		w.queueEvent(func() { w.canvas.shortcut.TypedShortcut(shortcut) })
		return
	}

	// No shortcut detected, pass down to TypedKey
	focused := w.canvas.Focused()
	if focused != nil {
		w.queueEvent(func() { focused.TypedKey(keyEvent) })
	} else if w.canvas.onTypedKey != nil {
		w.queueEvent(func() { w.canvas.onTypedKey(keyEvent) })
	}
}

func desktopModifier(mods glfw.ModifierKey) desktop.Modifier {
	var m desktop.Modifier
	if (mods & glfw.ModShift) != 0 {
		m |= desktop.ShiftModifier
	}
	if (mods & glfw.ModControl) != 0 {
		m |= desktop.ControlModifier
	}
	if (mods & glfw.ModAlt) != 0 {
		m |= desktop.AltModifier
	}
	if (mods & glfw.ModSuper) != 0 {
		m |= desktop.SuperModifier
	}
	return m
}

// charInput defines the character with modifiers callback which is called when a
// Unicode character is input.
//
// Characters do not map 1:1 to physical keys, as a key may produce zero, one or more characters.
func (w *window) charInput(_ *glfw.Window, char rune) {
	if focused := w.canvas.Focused(); focused != nil {
		w.queueEvent(func() { focused.TypedRune(char) })
	} else if w.canvas.onTypedRune != nil {
		w.queueEvent(func() { w.canvas.onTypedRune(char) })
	}
}

func (w *window) focused(_ *glfw.Window, isFocused bool) {
	if isFocused {
		w.canvas.FocusGained()
	} else {
		w.canvas.FocusLost()
	}
}

func (w *window) RunWithContext(f func()) {
	w.viewport.MakeContextCurrent()

	f()

	glfw.DetachCurrentContext()
}

func (w *window) RescaleContext() {
	runOnMain(func() {
		w.rescaleOnMain()
	})
}

func (w *window) rescaleOnMain() {
	if w.viewport == nil {
		return
	}
	w.fitContent()

	if w.fullScreen {
		w.width, w.height = w.viewport.GetSize()
		scaledFull := fyne.NewSize(
			internal.UnscaleInt(w.canvas, w.width),
			internal.UnscaleInt(w.canvas, w.height))
		w.canvas.Resize(scaledFull)
		return
	}

	size := w.canvas.size.Max(w.canvas.MinSize())
	newWidth, newHeight := w.screenSize(size)
	w.viewport.SetSize(newWidth, newHeight)
}

func (w *window) Context() interface{} {
	return nil
}

// Use this method to queue up a callback that handles an event. This ensures
// user interaction events for a given window are processed in order.
func (w *window) queueEvent(fn func()) {
	w.eventWait.Add(1)
	select {
	case w.eventQueue <- fn:
	default:
		fyne.LogError("EventQueue full, perhaps a callback blocked the event handler", nil)
	}
}

func (w *window) runOnMainWhenCreated(fn func()) {
	if w.viewport != nil {
		runOnMain(fn)
		return
	}

	w.pending = append(w.pending, fn)
}

func (w *window) runEventQueue() {
	w.eventLock.Lock()
	queue := w.eventQueue
	w.eventLock.Unlock()

	for fn := range queue {
		fn()
		w.eventWait.Done()
	}
}

func (w *window) waitForEvents() {
	w.eventWait.Wait()
}

func (d *gLDriver) CreateWindow(title string) fyne.Window {
	return d.createWindow(title, true)
}

func (d *gLDriver) createWindow(title string, decorate bool) fyne.Window {
	var ret *window
	if title == "" {
		title = defaultTitle
	}
	runOnMain(func() {
		d.initGLFW()

		ret = &window{title: title, decorate: decorate}
		// This channel will be closed when the window is closed.
		ret.eventQueue = make(chan func(), 1024)
		go ret.runEventQueue()

		ret.canvas = newCanvas()
		ret.canvas.context = ret
		ret.SetIcon(ret.icon)
		d.addWindow(ret)
	})
	return ret
}

func (w *window) create() {
	runOnMain(func() {
		if !isWayland {
			// make the window hidden, we will set it up and then show it later
			glfw.WindowHint(glfw.Visible, 0)
		}
		if w.decorate {
			glfw.WindowHint(glfw.Decorated, 1)
		} else {
			glfw.WindowHint(glfw.Decorated, 0)
		}
		if w.fixedSize {
			glfw.WindowHint(glfw.Resizable, 0)
		} else {
			glfw.WindowHint(glfw.Resizable, 1)
		}
		initWindowHints()

		pixWidth, pixHeight := w.screenSize(w.canvas.size)
		pixWidth = int(fyne.Max(float32(pixWidth), float32(w.width)))
		if pixWidth == 0 {
			pixWidth = 10
		}
		pixHeight = int(fyne.Max(float32(pixHeight), float32(w.height)))
		if pixHeight == 0 {
			pixHeight = 10
		}

		win, err := glfw.CreateWindow(pixWidth, pixHeight, w.title, nil, nil)
		if err != nil {
			fyne.LogError("window creation error", err)
			return
		}

		w.viewLock.Lock()
		w.viewport = win
		w.viewLock.Unlock()
	})
	if w.view() == nil { // something went wrong above, it will have been logged
		return
	}

	// run the GL init on the draw thread
	runOnDraw(w, func() {
		w.canvas.painter = gl.NewPainter(w.canvas, w)
		w.canvas.painter.Init()
	})

	runOnMain(func() {
		win := w.view()
		win.SetCloseCallback(w.closed)
		win.SetPosCallback(w.moved)
		win.SetSizeCallback(w.resized)
		win.SetFramebufferSizeCallback(w.frameSized)
		win.SetRefreshCallback(w.refresh)
		win.SetCursorPosCallback(w.mouseMoved)
		win.SetMouseButtonCallback(w.mouseClicked)
		win.SetScrollCallback(w.mouseScrolled)
		win.SetKeyCallback(w.keyPressed)
		win.SetCharCallback(w.charInput)
		win.SetFocusCallback(w.focused)

		w.canvas.detectedScale = w.detectScale()
		w.canvas.scale = w.calculatedScale()
		w.canvas.texScale = w.detectTextureScale()
		// update window size now we have scaled detected
		w.fitContent()

		for _, fn := range w.pending {
			fn()
		}

		if w.fixedSize { // as the window will not be sized later we may need to pack menus etc
			w.canvas.Resize(w.canvas.Size())
		}
		// order of operation matters so we do these last items in order
		w.viewport.SetSize(w.width, w.height) // ensure we requested latest size
	})
}

func (w *window) doShowAgain() {
	if w.viewport == nil {
		return
	}

	runOnMain(func() {
		// show top canvas element
		if w.canvas.Content() != nil {
			w.canvas.Content().Show()
		}

		w.viewport.SetPos(w.xpos, w.ypos)
		w.viewport.Show()
		w.viewLock.Lock()
		w.visible = true
		w.viewLock.Unlock()
	})
}

func (w *window) view() *glfw.Window {
	w.viewLock.RLock()
	defer w.viewLock.RUnlock()

	return w.viewport
}

func (d *gLDriver) CreateSplashWindow() fyne.Window {
	win := d.createWindow("", false)
	win.SetPadded(false)
	win.CenterOnScreen()
	return win
}

func (d *gLDriver) AllWindows() []fyne.Window {
	return d.windows
}<|MERGE_RESOLUTION|>--- conflicted
+++ resolved
@@ -1011,18 +1011,8 @@
 		// key repeat will fall through to TypedKey and TypedShortcut
 	}
 
-<<<<<<< HEAD
 	switch keyName {
 	case fyne.KeyTab:
-		switch keyDesktopModifier {
-		case 0:
-			w.canvas.FocusNext()
-			return
-		case desktop.ShiftModifier:
-			w.canvas.FocusPrevious()
-			return
-=======
-	if keyName == fyne.KeyTab {
 		obj := w.canvas.Focused()
 		capture := false
 		// TODO at some point allow widgets to mark as capturing
@@ -1031,16 +1021,15 @@
 				capture = true
 			}
 		}
-		// at this point we know action != glfw.Release
 		if !capture {
-			if keyDesktopModifier == 0 {
+			switch keyDesktopModifier {
+			case 0:
 				w.canvas.FocusNext()
 				return
-			} else if keyDesktopModifier == desktop.ShiftModifier {
+			case desktop.ShiftModifier:
 				w.canvas.FocusPrevious()
 				return
 			}
->>>>>>> 7dc8e30b
 		}
 	}
 
