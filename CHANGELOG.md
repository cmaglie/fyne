--- conflicted
+++ resolved
@@ -3,7 +3,6 @@
 This file lists the main changes with each version of the Fyne toolkit.
 More detailed release notes can be found on the [releases page](https://github.com/fyne-io/fyne/releases). 
 
-<<<<<<< HEAD
 ## 2.0 - Ongoing
 
 ### Changes that are not backward compatible
@@ -24,7 +23,8 @@
 ### Fixed
 
 *
-=======
+
+
 ## 1.4.1 - 20 November 2020
 
 ### Changed
@@ -49,7 +49,6 @@
 * desktop.MouseHover Button state is not reliable (#1533)
 * Initial validation status in widget.Form is not respected
 * Fix nil reference in disabled buttons (#1558)
->>>>>>> b5aa434e
 
 
 ## 1.4 - 1 November 2020
