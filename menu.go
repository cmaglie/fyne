package fyne

// Menu stores the information required for a standard menu.
// A menu can pop down from a MainMenu or could be a pop out menu.
type Menu struct {
	Label string
	Items []*MenuItem
}

// NewMenu creates a new menu given the specified label (to show in a MainMenu) and list of items to display.
func NewMenu(label string, items ...*MenuItem) *Menu {
	return &Menu{Label: label, Items: items}
}

<<<<<<< HEAD
// MenuItem is a single item within any menu, it contains a dispay Label and Action function that is called when tapped.
=======
// MenuItem is a single item within any menu, it contains a display Label and Action function that is called when tapped.
>>>>>>> 5280c3d8
type MenuItem struct {
	ChildMenu   *Menu
	IsSeparator bool
	Label       string
	Action      func()
}

// NewMenuItem creates a new menu item from the passed label and action parameters.
func NewMenuItem(label string, action func()) *MenuItem {
	return &MenuItem{Label: label, Action: action}
}

// NewMenuItemSeparator creates a menu item that is to be used as a separator.
func NewMenuItemSeparator() *MenuItem {
	return &MenuItem{IsSeparator: true, Action: func() {}}
}

// MainMenu defines the data required to show a menu bar (desktop) or other appropriate top level menu.
type MainMenu struct {
	Items []*Menu
}

// NewMainMenu creates a top level menu structure used by fyne.Window for displaying a menubar
// (or appropriate equivalent).
func NewMainMenu(items ...*Menu) *MainMenu {
	return &MainMenu{items}
}<|MERGE_RESOLUTION|>--- conflicted
+++ resolved
@@ -12,11 +12,7 @@
 	return &Menu{Label: label, Items: items}
 }
 
-<<<<<<< HEAD
-// MenuItem is a single item within any menu, it contains a dispay Label and Action function that is called when tapped.
-=======
 // MenuItem is a single item within any menu, it contains a display Label and Action function that is called when tapped.
->>>>>>> 5280c3d8
 type MenuItem struct {
 	ChildMenu   *Menu
 	IsSeparator bool
